name: Canary Release

on:
  push:
    branches:
      - canary

permissions:
  contents: write
  pull-requests: write
  id-token: write # Required for NPM provenance

jobs:
  release:
    name: Release Canary
    runs-on: ubuntu-latest
    steps:
      - name: Checkout Repo
        uses: actions/checkout@v4
        with:
          fetch-depth: 0

      - name: Setup pnpm
        uses: pnpm/action-setup@v4

      - name: Setup Node.js
        uses: actions/setup-node@v4
        with:
          node-version: 22
          cache: 'pnpm'
          registry-url: 'https://registry.npmjs.org'

      - name: Install Dependencies
        run: pnpm install --frozen-lockfile

<<<<<<< HEAD
      - name: Enter Prerelease Mode
        run: pnpm changeset pre enter canary

      - name: Create Release Pull Request or Publish
        id: changesets
        uses: changesets/action@v1
        with:
          publish: pnpm run release:canary
          commit: "chore: version packages (canary)"
          title: "chore: version packages (canary)"
=======
      - name: Configure Git
        run: |
          git config user.name "github-actions[bot]"
          git config user.email "41898282+github-actions[bot]@users.noreply.github.com"

      - name: Create or Update pre.json
        run: |
          if [ ! -f .changeset/pre.json ]; then
            echo '{
              "mode": "pre",
              "tag": "canary",
              "initialVersions": {},
              "changesets": []
            }' > .changeset/pre.json
          fi

      - name: Process Changesets and Publish
        run: |
          # Enter prerelease mode
          echo "Entering prerelease mode..."
          pnpm changeset pre enter canary
          
          # Version packages
          echo "Versioning packages..."
          pnpm changeset version
          
          # Build libraries
          echo "Building libraries..."
          pnpm build:libs
          
          # Publish packages
          echo "Publishing packages..."
          pnpm changeset publish --tag canary --no-git-tag
>>>>>>> 3eb1361f
        env:
          GITHUB_TOKEN: ${{ secrets.GITHUB_TOKEN }}
          NPM_TOKEN: ${{ secrets.NPM_TOKEN }}
          NPM_CONFIG_PROVENANCE: true <|MERGE_RESOLUTION|>--- conflicted
+++ resolved
@@ -33,10 +33,6 @@
       - name: Install Dependencies
         run: pnpm install --frozen-lockfile
 
-<<<<<<< HEAD
-      - name: Enter Prerelease Mode
-        run: pnpm changeset pre enter canary
-
       - name: Create Release Pull Request or Publish
         id: changesets
         uses: changesets/action@v1
@@ -44,41 +40,6 @@
           publish: pnpm run release:canary
           commit: "chore: version packages (canary)"
           title: "chore: version packages (canary)"
-=======
-      - name: Configure Git
-        run: |
-          git config user.name "github-actions[bot]"
-          git config user.email "41898282+github-actions[bot]@users.noreply.github.com"
-
-      - name: Create or Update pre.json
-        run: |
-          if [ ! -f .changeset/pre.json ]; then
-            echo '{
-              "mode": "pre",
-              "tag": "canary",
-              "initialVersions": {},
-              "changesets": []
-            }' > .changeset/pre.json
-          fi
-
-      - name: Process Changesets and Publish
-        run: |
-          # Enter prerelease mode
-          echo "Entering prerelease mode..."
-          pnpm changeset pre enter canary
-          
-          # Version packages
-          echo "Versioning packages..."
-          pnpm changeset version
-          
-          # Build libraries
-          echo "Building libraries..."
-          pnpm build:libs
-          
-          # Publish packages
-          echo "Publishing packages..."
-          pnpm changeset publish --tag canary --no-git-tag
->>>>>>> 3eb1361f
         env:
           GITHUB_TOKEN: ${{ secrets.GITHUB_TOKEN }}
           NPM_TOKEN: ${{ secrets.NPM_TOKEN }}
