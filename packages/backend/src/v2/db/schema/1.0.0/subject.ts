import { column, idColumn, table } from 'fumadb/schema';
import { z } from 'zod';

export const subjectTable = table('subject', {
	id: idColumn('id', 'varchar(255)'),
	isIdentified: column('isIdentified', 'bool').defaultTo$(() => false),
	externalId: column('externalId', 'string').nullable(),
	identityProvider: column('identityProvider', 'string').nullable(),
	lastIpAddress: column('lastIpAddress', 'string').nullable(),
	subjectTimezone: column('subjectTimezone', 'string').nullable(),
	createdAt: column('createdAt', 'timestamp').defaultTo$('now'),
	updatedAt: column('updatedAt', 'timestamp').defaultTo$('now'),
});

export const subjectSchema = z.object({
	id: z.string(),
	isIdentified: z.boolean().prefault(false),
	externalId: z.string().nullish(),
	identityProvider: z.string().nullish(),
	lastIpAddress: z.string().optional(),
<<<<<<< HEAD
	createdAt: z.date().prefault(() => new Date()),
	updatedAt: z.date().prefault(() => new Date()),
=======
	subjectTimezone: z.string().nullish(),
	createdAt: z.date().default(() => new Date()),
	updatedAt: z.date().default(() => new Date()),
>>>>>>> cb6c6a36
});

export type Subject = z.infer<typeof subjectSchema>;<|MERGE_RESOLUTION|>--- conflicted
+++ resolved
@@ -18,14 +18,9 @@
 	externalId: z.string().nullish(),
 	identityProvider: z.string().nullish(),
 	lastIpAddress: z.string().optional(),
-<<<<<<< HEAD
+	subjectTimezone: z.string().nullish(),
 	createdAt: z.date().prefault(() => new Date()),
 	updatedAt: z.date().prefault(() => new Date()),
-=======
-	subjectTimezone: z.string().nullish(),
-	createdAt: z.date().default(() => new Date()),
-	updatedAt: z.date().default(() => new Date()),
->>>>>>> cb6c6a36
 });
 
 export type Subject = z.infer<typeof subjectSchema>;