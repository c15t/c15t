--- conflicted
+++ resolved
@@ -193,25 +193,13 @@
 		origin: string | null,
 		instance: C15TInstance
 	): boolean {
-<<<<<<< HEAD
-		if (!origin) {
-			return false;
-		}
-=======
-		if (!origin) return false;
->>>>>>> c65c4ecc
+		if (!origin) { return false; }
 
 		// If no trusted origins are defined, none are trusted
 		const { trustedOrigins = [] } = instance.options || {};
 
 		// If wildcard is included, all origins are trusted
-<<<<<<< HEAD
-		if (trustedOrigins.includes('*')) {
-			return true;
-		}
-=======
-		if (trustedOrigins.includes('*')) return true;
->>>>>>> c65c4ecc
+		if (trustedOrigins.includes('*')) { return true; }
 
 		// Check if origin is in trusted list
 		return trustedOrigins.includes(origin);
@@ -224,13 +212,7 @@
 		request: Request,
 		basePath: string
 	): Promise<void> {
-<<<<<<< HEAD
-		if (!instance.$context) {
-			return;
-		}
-=======
-		if (!instance.$context) return;
->>>>>>> c65c4ecc
+		if (!instance.$context) { return; }
 
 		try {
 			const contextResult = await instance.$context;
