import type { C15TInstance } from '~/core';
import { ERROR_CODES } from '~/pkgs/results';
import type { C15TContext } from '~/types';

/**
 * Type definition for a Next.js route handler function
 */
type RouteHandler = (request: Request) => Promise<Response>;

/**
 * Type definition for Next.js route handlers object
 */
type NextRouteHandlers = {
	GET: RouteHandler;
	POST: RouteHandler;
	PUT: RouteHandler;
	DELETE: RouteHandler;
	OPTIONS: RouteHandler;
	HEAD: RouteHandler;
	PATCH: RouteHandler;
};

/**
 * Convert a c15t handler to a Next.js route handler.
 *
 * This adapter converts between standard Web API and c15t, letting c15t/H3 handle
 * all the HTTP logic including CORS. It doesn't depend on next/server.
 *
 * @example
 * ```typescript
 * import { toNextHandler } from '@c15t/backend/integrations';
 * import { c15t } from '@/c15t';
 *
 * // app/api/c15t/[...paths]/route.ts
 * export const { GET, POST } = toNextHandler(c15t);
 * ```
 *
 * @param instance - The c15t instance to adapt
 * @returns An object with Next.js route handler functions for each method
 */
export function toNextHandler(instance: C15TInstance): NextRouteHandlers {
	// Create the base handler that processes requests
	const handleRequest = async (request: Request) => {
		try {
			const basePath: string =
				(instance.options?.basePath as string) || '/api/c15t';

			// Extract the path and rewrite for c15t routing
			const originalUrl = new URL(request.url);
			let pathWithoutBase = originalUrl.pathname;

			if (pathWithoutBase.startsWith(basePath)) {
				pathWithoutBase = pathWithoutBase.substring(basePath.length);
				// Ensure leading slash
				if (!pathWithoutBase.startsWith('/')) {
					pathWithoutBase = `/${pathWithoutBase}`;
				}
			}

			// Create rewritten request
			const rewrittenUrl = new URL(originalUrl.toString());
			rewrittenUrl.pathname = pathWithoutBase;

			const rewrittenRequest = new Request(rewrittenUrl.toString(), {
				method: request.method,
				headers: request.headers,
				body: request.body,
				// Preserve request properties
				credentials: 'include',
			});

			// Update baseURL for proper URL generation in responses
			await updateBaseUrl(request, basePath);

			// Let c15t handle the request
			const result = await instance.handler(rewrittenRequest);

			// Return the response directly - Next.js supports standard Response objects
			return await result.match(
				// Success case - just return the response
				(response) => response,
				// Error case - create an error response
				(error) => {
					const status = error.statusCode || 500;
					const message = error.message || ERROR_CODES.INTERNAL_SERVER_ERROR;

					return new Response(
						JSON.stringify({
							error: true,
							code: error.code || ERROR_CODES.INTERNAL_SERVER_ERROR,
							message,
							meta: error.meta,
						}),
						{
							status,
							headers: {
								'Content-Type': 'application/json',
							},
						}
					);
				}
			);
		} catch (error) {
			// Basic error handling
			return new Response(
				JSON.stringify({
					error: true,
					code: ERROR_CODES.INTERNAL_SERVER_ERROR,
					message: 'An unexpected error occurred',
					meta: { error: String(error) },
				}),
				{
					status: 500,
					headers: {
						'Content-Type': 'application/json',
					},
				}
			);
		}
	};

	// Return an object with handler functions for each HTTP method
	return {
		GET: handleRequest,
		POST: handleRequest,
		PUT: handleRequest,
		DELETE: handleRequest,
		OPTIONS: handleRequest,
		HEAD: handleRequest,
		PATCH: handleRequest,
	};

	async function updateBaseUrl(
		request: Request,
		basePath: string
	): Promise<void> {
		if (!instance.$context) {
			return;
		}

		try {
			const contextResult = await instance.$context;

			contextResult.match(
				(context: C15TContext) => {
					const url = new URL(request.url);
					const baseURL = `${url.protocol}//${url.host}${basePath}`;

					if (!context.baseURL || context.baseURL !== baseURL) {
						context.baseURL = baseURL;
						if (context.options) {
							context.options.baseURL = baseURL;
						}
					}
				},
				() => {} // Ignore errors
			);
		} catch {
			// Ignore errors
		}
	}
}

/**
 * Type definition for a simpler Next.js route handlers object
 */
type SimpleNextRouteHandlers = {
	GET: RouteHandler;
	POST: RouteHandler;
};

/**
 * Alternative Next.js route handler that works with any handler function.
 *
 * This utility function helps create Next.js App Router route handlers
 * from any function that accepts a Request and returns a Response.
 *
 * @example
 * ```typescript
 * // Using with c15t
 * import { toNextJsHandler } from '@c15t/backend/integrations';
 * import { c15t } from '@/c15t';
 *
 * // app/api/auth/[...slug]/route.ts
 * export const { GET, POST } = toNextJsHandler(c15t);
 *
 * // Using with a custom handler
 * export const { GET } = toNextJsHandler((request) => {
 *   return new Response('Hello World');
 * });
 * ```
 *
 * @param auth - Either a function or an object with a handler method
 * @returns An object with GET and POST methods for Next.js App Router
 */
export function toNextJsHandler(
	auth:
		| {
				handler: (request: Request) => Promise<Response>;
		  }
		| ((request: Request) => Promise<Response>)
<<<<<<< HEAD
): SimpleNextRouteHandlers {
=======
) {
>>>>>>> c65c4ecc
	const handler = async (request: Request) => {
		return 'handler' in auth ? auth.handler(request) : auth(request);
	};
	return {
		GET: handler,
		POST: handler,
	};
}<|MERGE_RESOLUTION|>--- conflicted
+++ resolved
@@ -199,11 +199,7 @@
 				handler: (request: Request) => Promise<Response>;
 		  }
 		| ((request: Request) => Promise<Response>)
-<<<<<<< HEAD
-): SimpleNextRouteHandlers {
-=======
 ) {
->>>>>>> c65c4ecc
 	const handler = async (request: Request) => {
 		return 'handler' in auth ? auth.handler(request) : auth(request);
 	};
