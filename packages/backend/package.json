--- conflicted
+++ resolved
@@ -1,9 +1,6 @@
 {
 	"name": "@c15t/backend",
-<<<<<<< HEAD
 	"version": "1.5.0-canary-20250904120000",
-=======
-	"version": "1.5.0-canary-20250904090836",
 	"description": "Consent policy engine and API for c15t. Powers the cookie banner, consent manager, and preferences centre. Webhooks, audit logs, storage adapters. Self host or use consent.io",
 	"keywords": [
 		"consent",
@@ -28,7 +25,6 @@
 		"url": "https://github.com/c15t/c15t.git",
 		"directory": "packages/backend"
 	},
->>>>>>> 09b7eece
 	"license": "GPL-3.0-only",
 	"type": "module",
 	"exports": {
