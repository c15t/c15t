--- conflicted
+++ resolved
@@ -1,7 +1,6 @@
 {
 	"name": "@c15t/backend",
-<<<<<<< HEAD
-	"version": "1.5.0-canary-20250908140135",
+	"version": "1.5.0",
 	"description": "Consent policy engine and API for c15t. Powers the cookie banner, consent manager, and preferences centre. Webhooks, audit logs, storage adapters. Self host or use consent.io",
 	"keywords": [
 		"consent",
@@ -26,9 +25,6 @@
 		"url": "https://github.com/c15t/c15t.git",
 		"directory": "packages/backend"
 	},
-=======
-	"version": "1.5.0",
->>>>>>> 9f012b3f
 	"license": "GPL-3.0-only",
 	"type": "module",
 	"exports": {
