/**
 * @packageDocumentation
 * Type definitions for the consent manager components.
 */

import type {
	AllConsentNames,
	Callbacks,
	ConsentManagerOptions as CoreOptions,
	GTMConfiguration,
	LegalLinks,
	Script,
	StorageConfig,
	TrackingBlockerConfig,
	TranslationConfig,
} from 'c15t';
import type { ReactNode } from 'react';
import type { ConsentManagerDialogTheme } from '~/components/consent-manager-dialog/theme';
import type { ConsentManagerWidgetTheme } from '~/components/consent-manager-widget/theme';
import type { CookieBannerTheme } from '~/components/cookie-banner/theme';

/**
 * React-specific configuration options
 */
export interface ReactUIOptions {
	/**
	 * Visual theme to apply.
	 */
	theme?: CookieBannerTheme &
		ConsentManagerWidgetTheme &
		ConsentManagerDialogTheme;
	/**
	 * Whether to disable animations.
	 * @default false
	 */
	disableAnimation?: boolean;

	/**
	 * Whether to lock scroll when dialogs are open.
	 * @default false
	 */
	scrollLock?: boolean;

	/**
	 * Whether to trap focus within dialogs.
	 * @default true
	 */
	trapFocus?: boolean;

	/**
	 * Color scheme preference.
	 * With this option, you can force the theme to be light, dark or system.
	 * Otherwise, the theme will be detected if you have '.dark' classname in your document.
	 */
	colorScheme?: 'light' | 'dark' | 'system';

	/**
	 * Whether to disable default styles.
	 * @default false
	 */
	noStyle?: boolean;
}

/**
 * Extended configuration options for the React consent manager
 */
export type ConsentManagerOptions = CoreOptions & {
	/**
	 * React-specific UI configuration options
	 */
	react?: ReactUIOptions;

	/**
	 * Translation configuration
	 */
	translations?: Partial<TranslationConfig>;

	/**
	 * Google Tag Manager configuration.
	 * Once you set this, the consent manager will automatically setup Google Tag Manager for you.
	 */
	unstable_googleTagManager?: GTMConfiguration;

	/**
	 * Whether to ignore geo location. Will always show the consent banner.
	 * It is recommended to disable this option in production.
	 * @default false
	 */
	ignoreGeoLocation?: boolean;

	/**
	 * Consent Categories to show in the consent banner.
	 * This will be overridden if you have scripts or iframes that require different consent categories.
	 * @default ['necessary', 'marketing']
	 */
	consentCategories?: AllConsentNames[];

	/**
	 * Callbacks for the consent manager.
	 */
	callbacks?: Callbacks;

	/**
	 * Dynamically load scripts based on consent state.
	 * For scripts such as Google Tag Manager, Meta Pixel, etc.
	 *
	 * @see https://c15t.com/docs/frameworks/react/script-loader
	 */
	scripts?: Script[];

	/**
	 * Tracking blocker configuration.
	 * @deprecated This is deprecated and will be removed in the next major version. Use the new [ScriptLoader](https://c15t.com/docs/react/script-loader) instead.
	 */
	trackingBlockerConfig?: TrackingBlockerConfig;

	/**
<<<<<<< HEAD
	 * Display links to various legal documents such as privacy policy, terms of service, etc across the consent manager.
	 * This can be used to display links in the consent banner, dialog, etc.
	 *
	 * @defaultValue {}
	 */
	legalLinks?: LegalLinks;
=======
	 * Storage configuration options
	 *
	 * @remarks
	 * Configure storage behavior through store options for better control
	 * and testability.
	 *
	 * @see {@link StorageConfig} for available options
	 */
	storageConfig?: StorageConfig;
>>>>>>> f4411d82
};

/**
 * Configuration options for the ConsentManagerProvider.
 *
 * @public
 */
export interface ConsentManagerProviderProps {
	/**
	 * React children to render within the provider.
	 */
	children: ReactNode;

	/**
	 * Configuration options for the consent manager.
	 * This includes core, React, store, and translation settings.
	 */
	options: ConsentManagerOptions;
}<|MERGE_RESOLUTION|>--- conflicted
+++ resolved
@@ -115,14 +115,14 @@
 	trackingBlockerConfig?: TrackingBlockerConfig;
 
 	/**
-<<<<<<< HEAD
 	 * Display links to various legal documents such as privacy policy, terms of service, etc across the consent manager.
 	 * This can be used to display links in the consent banner, dialog, etc.
 	 *
 	 * @defaultValue {}
 	 */
 	legalLinks?: LegalLinks;
-=======
+  
+  /**
 	 * Storage configuration options
 	 *
 	 * @remarks
@@ -132,7 +132,6 @@
 	 * @see {@link StorageConfig} for available options
 	 */
 	storageConfig?: StorageConfig;
->>>>>>> f4411d82
 };
 
 /**
