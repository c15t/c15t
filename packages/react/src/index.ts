// Core exports
export * from 'c15t';

// Components
export {
	ConsentManagerDialog,
	type ConsentManagerDialogProps,
} from './components/consent-manager-dialog';
export {
	ConsentManagerWidget,
	type ConsentManagerWidgetProps,
} from './components/consent-manager-widget';
export {
	CookieBanner,
	type CookieBannerProps,
} from './components/cookie-banner';
export { Frame, type FrameProps } from './components/frame';
<<<<<<< HEAD
export {
	LegalLinks,
	type LegalLinksProps,
} from './components/shared/primitives/legal-links';
=======

// Hooks
>>>>>>> 1be3a2f5
export { useColorScheme } from './hooks/use-color-scheme';
export { useConsentManager } from './hooks/use-consent-manager';
export { useFocusTrap } from './hooks/use-focus-trap';
export { useTranslations } from './hooks/use-translations';

// Providers
export { ConsentManagerProvider } from './providers/consent-manager-provider';
export type {
	ConsentManagerOptions,
	ConsentManagerProviderProps,
} from './types/consent-manager';<|MERGE_RESOLUTION|>--- conflicted
+++ resolved
@@ -15,15 +15,12 @@
 	type CookieBannerProps,
 } from './components/cookie-banner';
 export { Frame, type FrameProps } from './components/frame';
-<<<<<<< HEAD
 export {
 	LegalLinks,
 	type LegalLinksProps,
 } from './components/shared/primitives/legal-links';
-=======
 
 // Hooks
->>>>>>> 1be3a2f5
 export { useColorScheme } from './hooks/use-color-scheme';
 export { useConsentManager } from './hooks/use-consent-manager';
 export { useFocusTrap } from './hooks/use-focus-trap';
