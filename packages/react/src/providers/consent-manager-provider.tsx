'use client';

import {
	configureConsentManager,
	createConsentManagerStore,
	type PrivacyConsentState,
	type StorageConfig,
} from 'c15t';
import { useEffect, useMemo, useState } from 'react';
import {
	ConsentStateContext,
	type ConsentStateContextValue,
} from '../context/consent-manager-context';
import { GlobalThemeContext } from '../context/theme-context';
import { useColorScheme } from '../hooks/use-color-scheme';
import type { ConsentManagerProviderProps } from '../types/consent-manager';
import { version } from '../version';

// Module-level cache to persist stores across component unmounts/remounts
const storeCache = new Map<
	string,
	ReturnType<typeof createConsentManagerStore>
>();
const managerCache = new Map<
	string,
	ReturnType<typeof configureConsentManager>
>();

/**
 * Clears all cached consent managers and stores.
 *
 * @remarks
 * This utility function is primarily intended for use in tests to ensure
 * clean state between test cases. The module-level caches persist across
 * component unmounts/remounts, which can cause test interference.
 *
 * @internal
 */
export function clearConsentManagerCache(): void {
	storeCache.clear();
	managerCache.clear();
}

interface CacheKeyOptions {
	mode: string;
	backendURL: string | undefined;
	endpointHandlers: unknown;
	storageConfig: StorageConfig | undefined;
}
// Generate a cache key based on critical configuration options

function generateCacheKey({
	mode,
	backendURL,
	endpointHandlers,
	storageConfig,
}: CacheKeyOptions): string {
	return `${mode}:${backendURL ?? 'default'}:${endpointHandlers ? 'custom' : 'none'}:${storageConfig?.storageKey ?? 'default'}`;
}

/**
 * Provider component for consent management functionality.
 *
 * @remarks
 * This component initializes and manages the consent management system, including:
 * - Setting up the consent store with initial configuration
 * - Creating a consent manager from the provided options
 * - Detecting user's region for compliance
 * - Managing consent state updates
 * - Providing access to consent management throughout the app
 *
 * @example
 * ```tsx
 * <ConsentManagerProvider
 *   options={{
 *     mode: 'offline',
 *     callbacks: {
 *       onConsentSet: (response) => console.log('Consent updated')
 *     }
 *   }}
 * >
 *   {children}
 * </ConsentManagerProvider>
 * ```
 *
 * @public
 */
export function ConsentManagerProvider({
	children,
	options,
}: ConsentManagerProviderProps) {
	// Extract and memoize stable options
	const { mode, backendURL, store = {}, translations, react = {} } = options;

<<<<<<< HEAD
=======
	// Destructure once to avoid redundant access
>>>>>>> f4411d82
	const {
		theme,
		disableAnimation = false,
		scrollLock = false,
		trapFocus = true,
		colorScheme,
		noStyle = false,
	} = react;

	// Determine if using c15t.dev domain (memoize the calculation)
	const isConsentDomain = useMemo(() => {
		if (typeof window === 'undefined') {
			return false;
		}

		return Boolean(
			(mode === 'c15t' || mode === 'offline') &&
				(backendURL?.includes('c15t.dev') ||
					backendURL?.includes('c15t.cloud') ||
					window.location.hostname.includes('c15t.dev') ||
					window.location.hostname.includes('c15t.cloud'))
		);
	}, [mode, backendURL]);

	// Generate cache key for manager and store persistence
	const cacheKey = generateCacheKey({
		mode: mode || 'c15t',
		backendURL: backendURL || '/api/c15t',
		endpointHandlers:
			'endpointHandlers' in options ? options.endpointHandlers : undefined,
		storageConfig: options.storageConfig,
	});

	// Get or create consent manager with caching
	const consentManager = useMemo(() => {
		const cachedManager = managerCache.get(cacheKey);

		if (cachedManager) {
			return cachedManager;
		}

		let newManager: ReturnType<typeof configureConsentManager>;
		if (mode === 'offline') {
			newManager = configureConsentManager({
				mode: 'offline',
				store,
				storageConfig: options.storageConfig,
			});
		} else if (mode === 'custom' && 'endpointHandlers' in options) {
			newManager = configureConsentManager({
				mode: 'custom',
				endpointHandlers: options.endpointHandlers,
				store,
				storageConfig: options.storageConfig,
			});
		} else {
			newManager = configureConsentManager({
				mode: 'c15t',
				backendURL: backendURL || '/api/c15t',
				store,
				storageConfig: options.storageConfig,
			});
		}

		managerCache.set(cacheKey, newManager);
		return newManager;
	}, [cacheKey, mode, backendURL, store, options]);

	// Get or create consent store with caching
	const consentStore = useMemo(() => {
		const cachedStore = storeCache.get(cacheKey);

		if (cachedStore) {
			return cachedStore;
		}

		const newStore = createConsentManagerStore(consentManager, {
			unstable_googleTagManager: options.unstable_googleTagManager,
			config: {
				pkg: '@c15t/react',
				version: version,
				mode: mode || 'Unknown',
			},
			ignoreGeoLocation: options.ignoreGeoLocation,
			initialGdprTypes: options.consentCategories,
			callbacks: options.callbacks,
			trackingBlockerConfig: options.trackingBlockerConfig,
			scripts: options.scripts,
<<<<<<< HEAD
			legalLinks: options.legalLinks,
=======
			storageConfig: options.storageConfig,
>>>>>>> f4411d82
			...store,
			isConsentDomain,
			initialTranslationConfig: translations,
		});

		storeCache.set(cacheKey, newStore);
		return newStore;
	}, [
		cacheKey,
		consentManager,
		mode,
		options.callbacks,
		options.unstable_googleTagManager,
		options.ignoreGeoLocation,
		options.consentCategories,
		options.trackingBlockerConfig,
		options.scripts,
		options.legalLinks,
		store,
		isConsentDomain,
		translations,
		options.storageConfig,
	]);

	// Initialize state with the current state from the consent manager store
	const [state, setState] = useState<PrivacyConsentState>(() => {
		if (!consentStore) {
			return {} as PrivacyConsentState;
		}

		return consentStore.getState();
	});

	// Set up subscription immediately and separately from initialization
	useEffect(() => {
		if (!consentStore) {
			return;
		}

		// Set up subscription FIRST to catch all state changes
		const unsubscribe = consentStore.subscribe(setState);

		return unsubscribe;
	}, [consentStore]);

	// Initialize the store (only run once per store instance)
	useEffect(() => {
		if (!consentStore) {
			return;
		}

		setState(consentStore.getState());
	}, [consentStore]); // Only depend on consentStore to avoid reinitializing on every option change

	// Create theme context value
	const themeContextValue = useMemo(() => {
		return {
			theme,
			noStyle,
			disableAnimation,
			scrollLock,
			trapFocus,
			colorScheme,
		};
	}, [theme, noStyle, disableAnimation, scrollLock, trapFocus, colorScheme]);

	useColorScheme(colorScheme);

	// Create consent context value - without theme properties
	const consentContextValue = useMemo<ConsentStateContextValue>(() => {
		if (!consentStore) {
			throw new Error(
				'Consent store must be initialized before creating context value'
			);
		}
		return {
			state,
			store: consentStore,
			manager: consentManager,
		};
	}, [state, consentStore, consentManager]);

	return (
		<ConsentStateContext.Provider value={consentContextValue}>
			<GlobalThemeContext.Provider value={themeContextValue}>
				{children}
			</GlobalThemeContext.Provider>
		</ConsentStateContext.Provider>
	);
}<|MERGE_RESOLUTION|>--- conflicted
+++ resolved
@@ -92,10 +92,7 @@
 	// Extract and memoize stable options
 	const { mode, backendURL, store = {}, translations, react = {} } = options;
 
-<<<<<<< HEAD
-=======
 	// Destructure once to avoid redundant access
->>>>>>> f4411d82
 	const {
 		theme,
 		disableAnimation = false,
@@ -184,11 +181,8 @@
 			callbacks: options.callbacks,
 			trackingBlockerConfig: options.trackingBlockerConfig,
 			scripts: options.scripts,
-<<<<<<< HEAD
 			legalLinks: options.legalLinks,
-=======
 			storageConfig: options.storageConfig,
->>>>>>> f4411d82
 			...store,
 			isConsentDomain,
 			initialTranslationConfig: translations,
