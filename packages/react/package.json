--- conflicted
+++ resolved
@@ -1,7 +1,6 @@
 {
 	"name": "@c15t/react",
-<<<<<<< HEAD
-	"version": "1.5.0-canary-20250908140135",
+	"version": "1.5.0",
 	"description": "Developer-first CMP for React: cookie banner, consent manager, preferences centre. GDPR ready with minimal setup and rich customization",
 	"keywords": [
 		"react",
@@ -26,9 +25,6 @@
 		"url": "https://github.com/c15t/c15t.git",
 		"directory": "packages/react"
 	},
-=======
-	"version": "1.5.0",
->>>>>>> 9f012b3f
 	"license": "GPL-3.0-only",
 	"sideEffects": false,
 	"type": "module",
