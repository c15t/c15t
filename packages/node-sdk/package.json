--- conflicted
+++ resolved
@@ -1,7 +1,6 @@
 {
 	"name": "@c15t/node-sdk",
-<<<<<<< HEAD
-	"version": "1.5.0-canary-20250908140135",
+	"version": "1.5.0",
 	"description": "Official Node.js SDK for c15t. Connects to the Consent Engine to read and write consent records and preferences. TypeScript-first, simple APIs, built-in auth and retries.",
 	"keywords": [
 		"react",
@@ -25,19 +24,6 @@
 		"type": "git",
 		"url": "https://github.com/c15t/c15t.git",
 		"directory": "packages/node-sdk"
-=======
-	"version": "1.5.0",
-	"type": "module",
-	"scripts": {
-		"build": "rslib build",
-		"check-types": "tsc --noEmit",
-		"check-types:test": "tsc -p tsconfig.test.json",
-		"dev": "rslib build --watch",
-		"fmt": "pnpm biome format --write . && pnpm biome check --formatter-enabled=false --linter-enabled=false --organize-imports-enabled=true --write",
-		"lint": "pnpm biome lint ./src",
-		"test": "vitest run",
-		"test:watch": "vitest"
->>>>>>> 9f012b3f
 	},
 	"license": "GPL-3.0-only",
 	"type": "module",
