import type { CompleteTranslations } from '../types';

export const translations: CompleteTranslations = {
	common: {
		acceptAll: 'Accept All',
		rejectAll: 'Reject All',
		customize: 'Customize',
		save: 'Save Settings',
	},
	cookieBanner: {
		title: 'We value your privacy',
		description:
			'This site uses cookies to improve your browsing experience, analyze site traffic, and show personalized content.',
	},
	consentManagerDialog: {
		title: 'Privacy Settings',
		description:
			'Customize your privacy settings here. You can choose which types of cookies and tracking technologies you allow.',
	},
	consentTypes: {
		necessary: {
			title: 'Strictly Necessary',
			description:
				'These cookies are essential for the website to function properly and cannot be disabled.',
		},
		functionality: {
			title: 'Functionality',
			description:
				'These cookies enable enhanced functionality and personalization of the website.',
		},
		marketing: {
			title: 'Marketing',
			description:
				'These cookies are used to deliver relevant advertisements and track their effectiveness.',
		},
		measurement: {
			title: 'Analytics',
			description:
				'These cookies help us understand how visitors interact with the website and improve its performance.',
		},
		experience: {
			title: 'Experience',
			description:
				'These cookies help us provide a better user experience and test new features.',
		},
	},
	frame: {
		title: 'Accept {category} consent to view this content.',
		actionButton: 'Enable {category} consent',
	},
<<<<<<< HEAD
};

export default translations;
=======
	legalLinks: {
		privacyPolicy: 'Privacy Policy',
		cookiePolicy: 'Cookie Policy',
		termsOfService: 'Terms of Service',
	},
};
>>>>>>> 843ca979
<|MERGE_RESOLUTION|>--- conflicted
+++ resolved
@@ -48,15 +48,11 @@
 		title: 'Accept {category} consent to view this content.',
 		actionButton: 'Enable {category} consent',
 	},
-<<<<<<< HEAD
-};
-
-export default translations;
-=======
 	legalLinks: {
 		privacyPolicy: 'Privacy Policy',
 		cookiePolicy: 'Cookie Policy',
 		termsOfService: 'Terms of Service',
 	},
 };
->>>>>>> 843ca979
+
+export default translations;