--- conflicted
+++ resolved
@@ -47,14 +47,10 @@
 		title: 'Akzeptieren Sie {category}, um diesen Inhalt anzuzeigen.',
 		actionButton: 'Zustimmung für {category} aktivieren',
 	},
-<<<<<<< HEAD
-};
-export default translations;
-=======
 	legalLinks: {
 		privacyPolicy: 'Datenschutzerklärung',
 		cookiePolicy: 'Cookie-Richtlinie',
 		termsOfService: 'Nutzungsbedingungen',
 	},
 };
->>>>>>> 843ca979
+export default translations;