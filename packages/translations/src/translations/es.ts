import type { CompleteTranslations } from '../types';
export const translations: CompleteTranslations = {
	common: {
		acceptAll: 'Aceptar todo',
		rejectAll: 'Rechazar todo',
		customize: 'Personalizar',
		save: 'Guardar ajustes',
	},
	cookieBanner: {
		title: 'Valoramos tu privacidad',
		description:
			'Este sitio web utiliza cookies para mejorar tu experiencia de navegación, analizar el tráfico del sitio y mostrar contenido personalizado.',
	},
	consentManagerDialog: {
		title: 'Configuración de privacidad',
		description:
			'Personaliza tus ajustes de privacidad aquí. Puedes elegir qué tipos de cookies y tecnologías de seguimiento permites.',
	},
	consentTypes: {
		necessary: {
			title: 'Necesario',
			description:
				'Estas cookies son esenciales para que el sitio web funcione correctamente y no pueden ser deshabilitadas.',
		},
		functionality: {
			title: 'Funcionalidad',
			description:
				'Estas cookies permiten una mejor funcionalidad y personalización del sitio web.',
		},
		marketing: {
			title: 'Marketing',
			description:
				'Estas cookies se utilizan para ofrecer anuncios relevantes y realizar un seguimiento de su eficacia.',
		},
		measurement: {
			title: 'Analítica',
			description:
				'Estas cookies nos ayudan a comprender cómo los visitantes interactúan con el sitio web y a mejorar su rendimiento.',
		},
		experience: {
			title: 'Experiencia',
			description:
				'Estas cookies nos ayudan a proporcionar una mejor experiencia de usuario y a probar nuevas funciones.',
		},
	},
	frame: {
		title: 'Acepta {category} para ver este contenido.',
		actionButton: 'Habilitar consentimiento de {category}',
	},
<<<<<<< HEAD
};
export default translations;
=======
	legalLinks: {
		privacyPolicy: 'Política de Privacidad',
		cookiePolicy: 'Política de Cookies',
		termsOfService: 'Términos de Servicio',
	},
};
>>>>>>> 843ca979
<|MERGE_RESOLUTION|>--- conflicted
+++ resolved
@@ -47,14 +47,10 @@
 		title: 'Acepta {category} para ver este contenido.',
 		actionButton: 'Habilitar consentimiento de {category}',
 	},
-<<<<<<< HEAD
-};
-export default translations;
-=======
 	legalLinks: {
 		privacyPolicy: 'Política de Privacidad',
 		cookiePolicy: 'Política de Cookies',
 		termsOfService: 'Términos de Servicio',
 	},
 };
->>>>>>> 843ca979
+export default translations;