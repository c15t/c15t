import type { CompleteTranslations } from '../types';
export const translations: CompleteTranslations = {
	common: {
		acceptAll: 'Alles accepteren',
		rejectAll: 'Alles weigeren',
		customize: 'Aanpassen',
		save: 'Instellingen opslaan',
	},
	cookieBanner: {
		title: 'Wij hechten waarde aan uw privacy',
		description:
			'Deze site gebruikt cookies om uw surfervaring te verbeteren, het verkeer op de site te analyseren en gepersonaliseerde inhoud te tonen',
	},
	consentManagerDialog: {
		title: 'Privacy-instellingen',
		description:
			'Pas hier uw privacyinstellingen aan. U kunt kiezen welke soorten cookies en trackingtechnologieën u toestaat.',
	},
	consentTypes: {
		necessary: {
			title: 'Strikt noodzakelijk',
			description:
				'Deze cookies zijn essentieel voor het goed functioneren van de website en kunnen niet worden uitgeschakeld',
		},
		functionality: {
			title: 'Functionaliteit',
			description:
				'Deze cookies maken verbeterde functionaliteit en personalisatie van de website mogelijk.',
		},
		marketing: {
			title: 'Marketing',
			description:
				'Deze cookies worden gebruikt om relevante advertenties aan te bieden en de effectiviteit ervan bij te houden',
		},
		measurement: {
			title: 'Analytics',
			description:
				'Deze cookies helpen ons te begrijpen hoe bezoekers omgaan met de website en de prestaties ervan te verbeteren',
		},
		experience: {
			title: 'Ervaring',
			description:
				'Deze cookies helpen ons om een betere gebruikerservaring te bieden en nieuwe functies te testen',
		},
	},
	frame: {
		title: 'Accepteer {category} om deze inhoud te bekijken',
		actionButton: 'Schakel {category} toestemming in',
	},
<<<<<<< HEAD
};
export default translations;
=======
	legalLinks: {
		privacyPolicy: 'Privacybeleid',
		cookiePolicy: 'Cookiebeleid',
		termsOfService: 'Servicevoorwaarden',
	},
};
>>>>>>> 843ca979
<|MERGE_RESOLUTION|>--- conflicted
+++ resolved
@@ -47,14 +47,10 @@
 		title: 'Accepteer {category} om deze inhoud te bekijken',
 		actionButton: 'Schakel {category} toestemming in',
 	},
-<<<<<<< HEAD
-};
-export default translations;
-=======
 	legalLinks: {
 		privacyPolicy: 'Privacybeleid',
 		cookiePolicy: 'Cookiebeleid',
 		termsOfService: 'Servicevoorwaarden',
 	},
 };
->>>>>>> 843ca979
+export default translations;