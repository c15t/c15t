--- conflicted
+++ resolved
@@ -44,14 +44,10 @@
 		title: 'קבל {category} כדי להציג תוכן זה.',
 		actionButton: 'הפעל {category} רשות',
 	},
-<<<<<<< HEAD
-};
-export default translations;
-=======
 	legalLinks: {
 		privacyPolicy: 'מדיניות פרטיות',
 		cookiePolicy: 'מדיניות עוגיות',
 		termsOfService: 'תנאי שירות',
 	},
 };
->>>>>>> 843ca979
+export default translations;