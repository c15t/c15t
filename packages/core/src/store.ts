--- conflicted
+++ resolved
@@ -17,7 +17,7 @@
 import { fetchConsentBannerInfo as fetchConsentBannerInfoUtil } from './libs/fetch-consent-banner';
 import { type GTMConfiguration, setupGTM } from './libs/gtm';
 import { type HasCondition, has } from './libs/has';
-import { IframeBlockerConfig } from './libs/iframe-blocker';
+import type { IframeBlockerConfig } from './libs/iframe-blocker';
 import { createIframeManager } from './libs/iframe-blocker/store';
 import { saveConsents } from './libs/save-consents';
 import { createScriptManager, type Script } from './libs/script-loader';
@@ -132,7 +132,7 @@
 
 	/**
 	 * Google Tag Manager configuration.
-	 * @deprecated use script loader instead
+	 * @deprecated use {@link https://c15t.com/docs/integrations/google-tag-manager} instead
 	 */
 	unstable_googleTagManager?: GTMConfiguration;
 
@@ -600,14 +600,8 @@
 		setTranslationConfig: (config: TranslationConfig) => {
 			set({ translationConfig: config });
 		},
-<<<<<<< HEAD
 		...createScriptManager(get, set),
 		...createIframeManager(get, set),
-=======
-
-		// Script management functions
-		...createScriptManager(get, set),
->>>>>>> 0c80bed8
 	}));
 
 	// Initialize the iframe blocker after the store is created
