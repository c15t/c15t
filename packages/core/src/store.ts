--- conflicted
+++ resolved
@@ -38,16 +38,12 @@
 	ConsentBannerResponse,
 	ConsentState,
 } from './types/compliance';
-<<<<<<< HEAD
 import {
 	type AllConsentNames,
 	type ConsentInfo,
 	consentTypes,
 } from './types/gdpr';
-=======
-import { type AllConsentNames, consentTypes } from './types/gdpr';
 import type { LegalLinks } from './types/legal-links';
->>>>>>> 7043a2ea
 
 /**
  * Structure of consent data stored in localStorage.
