{
	"name": "@c15t/cli",
<<<<<<< HEAD
	"version": "1.5.0-canary-20250908140135",
	"description": "CLI for rapid c15t setup. Scaffold React and Next.js cookie banners and a preferences centre, generate types and config, and run migration tooling for self-hosted deployments.",
	"homepage": "https://c15t.com",
	"repository": {
		"type": "git",
		"url": "https://github.com/c15t/c15t.git",
		"directory": "packages/cli"
	},
	"license": "GPL-3.0-only",
=======
	"version": "1.5.0",
	"description": "The CLI for c15t",
>>>>>>> 9f012b3f
	"type": "module",
	"exports": "./dist/index.mjs",
	"main": "./dist/index.mjs",
	"module": "dist/index.mjs",
	"bin": {
		"cli": "dist/index.mjs"
	},
	"files": [
		"dist"
	],
	"scripts": {
		"build": "rslib build",
		"check-types": "tsc --noEmit",
		"dev": "rslib build --watch",
		"fmt": "pnpm biome format --write . && pnpm biome check --formatter-enabled=false --linter-enabled=false --write",
		"knip": "knip",
		"lint": "pnpm biome lint ./src",
		"start": "node ./dist/index.mjs",
		"test": "vitest run",
		"test:watch": "vitest"
	},
	"dependencies": {
		"@c15t/backend": "workspace:*",
		"@c15t/react": "workspace:*",
		"@clack/prompts": "^0.10.1",
		"@doubletie/logger": "1.0.4",
		"@mrleebo/prisma-ast": "^0.12.1",
		"@types/better-sqlite3": "^7.6.13",
		"better-sqlite3": "^11.9.1",
		"c12": "^3.0.3",
		"dotenv": "^16.5.0",
		"figlet": "^1.8.1",
		"fs-extra": "^11.3.0",
		"jiti": "^2.4.2",
		"open": "^10.1.1",
		"package-manager-detector": "^1.3.0",
		"picocolors": "^1.1.1",
		"posthog-node": "^4.11.7",
		"ts-morph": "^25.0.1",
		"zod": "^3.24.2"
	},
	"devDependencies": {
		"@c15t/typescript-config": "workspace:*",
		"@c15t/vitest-config": "workspace:*",
		"@types/figlet": "^1.7.0",
		"@types/fs-extra": "^11.0.4",
		"vitest": "^3.1.1"
	},
	"publishConfig": {
		"access": "public",
		"executableFiles": [
			"./dist/index.mjs"
		]
	}
}<|MERGE_RESOLUTION|>--- conflicted
+++ resolved
@@ -1,7 +1,6 @@
 {
 	"name": "@c15t/cli",
-<<<<<<< HEAD
-	"version": "1.5.0-canary-20250908140135",
+	"version": "1.5.0",
 	"description": "CLI for rapid c15t setup. Scaffold React and Next.js cookie banners and a preferences centre, generate types and config, and run migration tooling for self-hosted deployments.",
 	"homepage": "https://c15t.com",
 	"repository": {
@@ -10,10 +9,6 @@
 		"directory": "packages/cli"
 	},
 	"license": "GPL-3.0-only",
-=======
-	"version": "1.5.0",
-	"description": "The CLI for c15t",
->>>>>>> 9f012b3f
 	"type": "module",
 	"exports": "./dist/index.mjs",
 	"main": "./dist/index.mjs",
