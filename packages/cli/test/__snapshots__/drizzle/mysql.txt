import { mysqlTable, varchar, text, int, timestamp, boolean, json } from "drizzle-orm/mysql-core";

export const subject = mysqlTable("subject", {
  id: varchar("id", { length: 36 }).primaryKey(),
  isIdentified: boolean('is_identified').notNull(),
  externalId: text('external_id'),
  identityProvider: text('identity_provider'),
  lastIpAddress: text('last_ip_address'),
  createdAt: timestamp('created_at').notNull(),
  updatedAt: timestamp('updated_at').notNull(),
  subjectTimezone: text('subject_timezone')
});

export const consentPurpose = mysqlTable("consent_purpose", {
  id: varchar("id", { length: 36 }).primaryKey(),
  code: text('code').notNull(),
  name: text('name').notNull(),
  description: text('description').notNull(),
  isEssential: boolean('is_essential').notNull(),
  dataCategory: text('data_category'),
  legalBasis: text('legal_basis'),
  isActive: boolean('is_active').notNull(),
  createdAt: timestamp('created_at').notNull(),
  updatedAt: timestamp('updated_at').notNull()
});

export const consentPolicy = mysqlTable("consent_policy", {
  id: varchar("id", { length: 36 }).primaryKey(),
  version: text('version').notNull(),
  type: text('type').notNull(),
  name: text('name').notNull(),
  effectiveDate: timestamp('effective_date').notNull(),
  expirationDate: timestamp('expiration_date'),
  content: text('content').notNull(),
  contentHash: text('content_hash').notNull(),
  isActive: boolean('is_active').notNull(),
  createdAt: timestamp('created_at').notNull()
});

export const domain = mysqlTable("domain", {
  id: varchar("id", { length: 36 }).primaryKey(),
  name: varchar('name', { length: 255 }).notNull().unique(),
  description: text('description'),
  allowedOrigins: json('allowed_origins'),
  isVerified: boolean('is_verified').notNull(),
  isActive: boolean('is_active').notNull(),
  createdAt: timestamp('created_at').notNull(),
  updatedAt: timestamp('updated_at')
});

export const consent = mysqlTable("consent", {
  id: varchar("id", { length: 36 }).primaryKey(),
  subjectId: varchar('subject_id', { length: 36 }).notNull().references(()=> subject.id, { onDelete: 'cascade' }),
  domainId: varchar('domain_id', { length: 36 }).notNull().references(()=> domain.id, { onDelete: 'cascade' }),
<<<<<<< HEAD
  purposeIds: varchar('purpose_ids', { length: 36 }).references(()=> consentPurpose.id, { onDelete: 'cascade' }),
=======
  purposeIds: json('purpose_ids'),
>>>>>>> 6c77dd04
  metadata: json('metadata'),
  policyId: varchar('policy_id', { length: 36 }).references(()=> consentPolicy.id, { onDelete: 'cascade' }),
  ipAddress: text('ip_address'),
  userAgent: text('user_agent'),
  status: text('status').notNull(),
  withdrawalReason: text('withdrawal_reason'),
  givenAt: timestamp('given_at').notNull(),
  validUntil: timestamp('valid_until'),
  isActive: boolean('is_active').notNull()
});

export const consentRecord = mysqlTable("consent_record", {
  id: varchar("id", { length: 36 }).primaryKey(),
  subjectId: varchar('subject_id', { length: 36 }).notNull().references(()=> subject.id, { onDelete: 'cascade' }),
  consentId: varchar('consent_id', { length: 36 }).references(()=> consent.id, { onDelete: 'cascade' }),
  actionType: text('action_type').notNull(),
  details: json('details'),
  createdAt: timestamp('created_at').notNull()
});

export const auditLog = mysqlTable("audit_log", {
  id: varchar("id", { length: 36 }).primaryKey(),
  entityType: text('entity_type').notNull(),
  entityId: text('entity_id').notNull(),
  actionType: text('action_type').notNull(),
  subjectId: varchar('subject_id', { length: 36 }).references(()=> subject.id, { onDelete: 'cascade' }),
  ipAddress: text('ip_address'),
  userAgent: text('user_agent'),
  changes: json('changes'),
  metadata: json('metadata'),
  createdAt: timestamp('created_at').notNull(),
  eventTimezone: text('event_timezone').notNull()
});<|MERGE_RESOLUTION|>--- conflicted
+++ resolved
@@ -52,11 +52,7 @@
   id: varchar("id", { length: 36 }).primaryKey(),
   subjectId: varchar('subject_id', { length: 36 }).notNull().references(()=> subject.id, { onDelete: 'cascade' }),
   domainId: varchar('domain_id', { length: 36 }).notNull().references(()=> domain.id, { onDelete: 'cascade' }),
-<<<<<<< HEAD
   purposeIds: varchar('purpose_ids', { length: 36 }).references(()=> consentPurpose.id, { onDelete: 'cascade' }),
-=======
-  purposeIds: json('purpose_ids'),
->>>>>>> 6c77dd04
   metadata: json('metadata'),
   policyId: varchar('policy_id', { length: 36 }).references(()=> consentPolicy.id, { onDelete: 'cascade' }),
   ipAddress: text('ip_address'),
