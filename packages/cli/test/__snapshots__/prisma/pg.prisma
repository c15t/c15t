
generator client {
  provider = "prisma-client-js"
}

datasource db {
  provider = "postgresql"
  url      = env("DATABASE_URL")
}

model Subject {
  id               String          @id
  isIdentified     Boolean
  externalId       String?
  identityProvider String?
  lastIpAddress    String?
  createdAt        DateTime
  updatedAt        DateTime
  subjectTimezone  String
  consents         Consent[]
  consentrecords   ConsentRecord[]
  auditlogs        AuditLog[]
}

model ConsentPurpose {
  id           String   @id
  code         String
  name         String
  description  String
  isEssential  Boolean
  dataCategory String?
  legalBasis   String?
  isActive     Boolean
  createdAt    DateTime
  updatedAt    DateTime
}

model ConsentPolicy {
  id             String    @id
  version        String
  type           String
  name           String
  effectiveDate  DateTime
  expirationDate DateTime?
  content        String
  contentHash    String
  isActive       Boolean
  createdAt      DateTime
  consents       Consent[]
}

model Domain {
  id             String    @id
  name           String
  description    String?
  allowedOrigins Json?
  isVerified     Boolean
  isActive       Boolean
  createdAt      DateTime
  updatedAt      DateTime?
  consents       Consent[]

  @@unique([name])
}

model Consent {
<<<<<<< HEAD
  id                      String                   @id
  subjectId               String
  subject                 Subject                  @relation(fields: [subjectId], references: [id], onDelete: Cascade)
  domainId                String
  domain                  Domain                   @relation(fields: [domainId], references: [id], onDelete: Cascade)
  purposeIds              String?
  consentpurpose          ConsentPurpose           @relation(fields: [purposeIds], references: [id], onDelete: Cascade)
  metadata                Json?
  policyId                String?
  consentpolicy           ConsentPolicy            @relation(fields: [policyId], references: [id], onDelete: Cascade)
  ipAddress               String?
  userAgent               String?
  status                  String
  withdrawalReason        String?
  givenAt                 DateTime
  validUntil              DateTime?
  isActive                Boolean
  consentpurposejunctions ConsentPurposeJunction[]
  consentrecords          ConsentRecord[]
  consentgeolocations     ConsentGeoLocation[]
  consentwithdrawals      ConsentWithdrawal[]
}

model ConsentPurposeJunction {
  id             String         @id
  consentId      String
  consent        Consent        @relation(fields: [consentId], references: [id], onDelete: Cascade)
  purposeId      String
  consentpurpose ConsentPurpose @relation(fields: [purposeId], references: [id], onDelete: Cascade)
  status         String
  metadata       Json?
  createdAt      DateTime
  updatedAt      DateTime?
=======
  id               String          @id
  subjectId        String
  subject          Subject         @relation(fields: [subjectId], references: [id], onDelete: Cascade)
  domainId         String
  domain           Domain          @relation(fields: [domainId], references: [id], onDelete: Cascade)
  purposeIds       Json?
  metadata         Json?
  policyId         String?
  consentpolicy    ConsentPolicy   @relation(fields: [policyId], references: [id], onDelete: Cascade)
  ipAddress        String?
  userAgent        String?
  status           String
  withdrawalReason String?
  givenAt          DateTime
  validUntil       DateTime?
  isActive         Boolean
  consentrecords   ConsentRecord[]
>>>>>>> 6c77dd04
}

model ConsentRecord {
  id         String   @id
  subjectId  String
  subject    Subject  @relation(fields: [subjectId], references: [id], onDelete: Cascade)
  consentId  String?
  consent    Consent  @relation(fields: [consentId], references: [id], onDelete: Cascade)
  actionType String
  details    Json?
  createdAt  DateTime
}

model AuditLog {
  id            String   @id
  entityType    String
  entityId      String
  actionType    String
  subjectId     String?
  subject       Subject  @relation(fields: [subjectId], references: [id], onDelete: Cascade)
  ipAddress     String?
  userAgent     String?
  changes       Json?
  metadata      Json?
  createdAt     DateTime
  eventTimezone String
}<|MERGE_RESOLUTION|>--- conflicted
+++ resolved
@@ -64,13 +64,12 @@
 }
 
 model Consent {
-<<<<<<< HEAD
   id                      String                   @id
   subjectId               String
   subject                 Subject                  @relation(fields: [subjectId], references: [id], onDelete: Cascade)
   domainId                String
   domain                  Domain                   @relation(fields: [domainId], references: [id], onDelete: Cascade)
-  purposeIds              String?
+  purposeIds              Json?
   consentpurpose          ConsentPurpose           @relation(fields: [purposeIds], references: [id], onDelete: Cascade)
   metadata                Json?
   policyId                String?
@@ -98,25 +97,6 @@
   metadata       Json?
   createdAt      DateTime
   updatedAt      DateTime?
-=======
-  id               String          @id
-  subjectId        String
-  subject          Subject         @relation(fields: [subjectId], references: [id], onDelete: Cascade)
-  domainId         String
-  domain           Domain          @relation(fields: [domainId], references: [id], onDelete: Cascade)
-  purposeIds       Json?
-  metadata         Json?
-  policyId         String?
-  consentpolicy    ConsentPolicy   @relation(fields: [policyId], references: [id], onDelete: Cascade)
-  ipAddress        String?
-  userAgent        String?
-  status           String
-  withdrawalReason String?
-  givenAt          DateTime
-  validUntil       DateTime?
-  isActive         Boolean
-  consentrecords   ConsentRecord[]
->>>>>>> 6c77dd04
 }
 
 model ConsentRecord {
