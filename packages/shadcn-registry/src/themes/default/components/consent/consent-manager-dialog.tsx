--- conflicted
+++ resolved
@@ -1,17 +1,6 @@
 'use client';
 
-<<<<<<< HEAD
-import { useConsentManager } from "@koroflow/elements";
-import { X } from "lucide-react";
-import { AnimatePresence, motion } from "motion/react";
-import * as React from "react";
-import { createPortal } from "react-dom";
-import { Button } from "../button";
-import { Card, CardContent, CardDescription, CardHeader, CardTitle } from "../card";
-import ConsentManagerWidget from "./consent-manager-widget";
-import { Overlay } from "./overlay";
-=======
-import { useConsentManager } from '@koroflow/elements/headless';
+import { useConsentManager } from '@koroflow/elements';
 import { X } from 'lucide-react';
 import { AnimatePresence, motion } from 'motion/react';
 import * as React from 'react';
@@ -26,7 +15,6 @@
 } from '../card';
 import ConsentManagerWidget from './consent-manager-widget';
 import { Overlay } from './overlay';
->>>>>>> e665bd7b
 
 export interface ConsentManagerDialogProps {
 	children?: React.ReactNode;
