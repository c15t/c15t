'use client';

<<<<<<< HEAD
import { forwardRef } from 'react';
=======
import { type HTMLAttributes, forwardRef } from 'react';
>>>>>>> 74e09470

import { Slot } from '@radix-ui/react-slot';

import { type ExtendThemeKeys, useStyles } from '../theme';

/**
 * Props for the description text component of the CookieBanner.
 * Extends standard HTML div attributes.
 *
 * @public
 */
export interface BoxProps
	extends HTMLAttributes<HTMLDivElement>,
		ExtendThemeKeys {
	asChild?: boolean;
}

/**
 * Renders the descriptive text content within a CookieBanner.
 *
 * @remarks
 * This component is responsible for displaying the explanatory text that:
 * - Informs users about the site's cookie usage
 * - Explains what cookies are used for
 * - Provides context for the cookie consent choices
 *
 * The component automatically inherits styles from the CookieBanner context
 * and can be customized through className and style props.
 *
 * @example
 * Basic usage:
 * ```tsx
 * <CookieBanner.Description>
 *   We use cookies to enhance your browsing experience and analyze site traffic.
 * </CookieBanner.Description>
 * ```
 *
 * @example
 * With custom styling:
 * ```tsx
 * <CookieBanner.Description
 *   className="text-gray-600"
 *   style={{ maxWidth: '500px' }}
 * >
 *   By using our site, you acknowledge that you have read and understand our
 *   Cookie Policy and Privacy Policy.
 * </CookieBanner.Description>
 * ```
 *
 * @public
 */
export const Box = forwardRef<HTMLDivElement, BoxProps>(
	({ asChild, className, style, themeKey, baseClassName, ...props }, ref) => {
		/**
		 * Apply styles from the CookieBanner context and merge with local styles.
		 * Uses the 'description' style key for consistent theming.
		 */
		const descriptionStyle = useStyles(themeKey, {
			baseClassName,
			className,
			style,
		});

		const Comp = asChild ? Slot : 'div';
		return <Comp ref={ref} {...props} {...descriptionStyle} />;
	}
);

Box.displayName = 'Box';<|MERGE_RESOLUTION|>--- conflicted
+++ resolved
@@ -1,10 +1,6 @@
 'use client';
 
-<<<<<<< HEAD
-import { forwardRef } from 'react';
-=======
 import { type HTMLAttributes, forwardRef } from 'react';
->>>>>>> 74e09470
 
 import { Slot } from '@radix-ui/react-slot';
 
