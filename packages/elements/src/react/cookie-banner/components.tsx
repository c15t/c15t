--- conflicted
+++ resolved
@@ -6,13 +6,10 @@
 
 import { type Ref, forwardRef } from "react";
 import { Box, type BoxProps } from "../primitives/box";
-
-import { Accordion } from "@radix-ui/react-accordion";
 import { ConsentButton } from "../primitives/button";
 import type { ConsentButtonProps } from "../primitives/button.types";
 import { useThemeContext } from "../theme";
 
-const COOKIE_BANNER_ROOT_NAME = "CookieBannerRoot";
 const COOKIE_BANNER_TITLE_NAME = "CookieBannerTitle";
 const COOKIE_BANNER_DESCRIPTION_NAME = "CookieBannerDescription";
 const COOKIE_BANNER_FOOTER_NAME = "CookieBannerFooter";
@@ -37,23 +34,7 @@
  * </CookieBannerTitle>
  * ```
  */
-<<<<<<< HEAD
-const CookieBannerTitle = forwardRef<HTMLDivElement, Omit<BoxProps, "themeKey">>(
-	({ children, ...props }, ref) => {
-		return (
-			<Box
-				ref={ref as Ref<HTMLDivElement>}
-				baseClassName="cookie-banner-title"
-				themeKey="cookie-banner.header.title"
-				{...props}
-			>
-				{children}
-			</Box>
-		);
-	},
-);
-=======
-export const CookieBannerTitle = forwardRef<
+const CookieBannerTitle = forwardRef<
 	HTMLDivElement,
 	Omit<BoxProps, "themeKey">
 >(({ children, ...props }, ref) => {
@@ -68,7 +49,6 @@
 		</Box>
 	);
 });
->>>>>>> e665bd7b
 
 CookieBannerTitle.displayName = COOKIE_BANNER_TITLE_NAME;
 
@@ -86,23 +66,7 @@
  * </CookieBannerDescription>
  * ```
  */
-<<<<<<< HEAD
-const CookieBannerDescription = forwardRef<HTMLDivElement, Omit<BoxProps, "themeKey">>(
-	({ children, ...props }, ref) => {
-		return (
-			<Box
-				ref={ref as Ref<HTMLDivElement>}
-				baseClassName="cookie-banner-description"
-				themeKey="cookie-banner.header.description"
-				{...props}
-			>
-				{children}
-			</Box>
-		);
-	},
-);
-=======
-export const CookieBannerDescription = forwardRef<
+const CookieBannerDescription = forwardRef<
 	HTMLDivElement,
 	Omit<BoxProps, "themeKey">
 >(({ children, ...props }, ref) => {
@@ -117,7 +81,6 @@
 		</Box>
 	);
 });
->>>>>>> e665bd7b
 
 CookieBannerDescription.displayName = COOKIE_BANNER_DESCRIPTION_NAME;
 
@@ -136,23 +99,7 @@
  * </CookieBannerFooter>
  * ```
  */
-<<<<<<< HEAD
-const CookieBannerFooter = forwardRef<HTMLDivElement, Omit<BoxProps, "themeKey">>(
-	({ children, ...props }, ref) => {
-		return (
-			<Box
-				ref={ref as Ref<HTMLDivElement>}
-				baseClassName="cookie-banner-footer"
-				themeKey="cookie-banner.footer"
-				{...props}
-			>
-				{children}
-			</Box>
-		);
-	},
-);
-=======
-export const CookieBannerFooter = forwardRef<
+const CookieBannerFooter = forwardRef<
 	HTMLDivElement,
 	Omit<BoxProps, "themeKey">
 >(({ children, ...props }, ref) => {
@@ -167,7 +114,6 @@
 		</Box>
 	);
 });
->>>>>>> e665bd7b
 
 CookieBannerFooter.displayName = COOKIE_BANNER_FOOTER_NAME;
 
@@ -187,7 +133,6 @@
  * </CookieBannerCard>
  * ```
  */
-<<<<<<< HEAD
 const CookieBannerCard = forwardRef<HTMLDivElement, Omit<BoxProps, "themeKey">>(
 	({ children, ...props }, ref) => {
 		return (
@@ -202,23 +147,6 @@
 		);
 	},
 );
-=======
-export const CookieBannerCard = forwardRef<
-	HTMLDivElement,
-	Omit<BoxProps, "themeKey">
->(({ children, ...props }, ref) => {
-	return (
-		<Box
-			ref={ref as Ref<HTMLDivElement>}
-			baseClassName="cookie-banner-card"
-			themeKey="cookie-banner.card"
-			{...props}
-		>
-			{children}
-		</Box>
-	);
-});
->>>>>>> e665bd7b
 
 CookieBannerCard.displayName = COOKIE_BANNER_CARD_NAME;
 
@@ -229,23 +157,7 @@
  * Contains the title and description sections.
  * Implements proper spacing and layout for header content.
  */
-<<<<<<< HEAD
-const CookieBannerHeader = forwardRef<HTMLDivElement, Omit<BoxProps, "themeKey">>(
-	({ children, ...props }, ref) => {
-		return (
-			<Box
-				ref={ref as Ref<HTMLDivElement>}
-				baseClassName="cookie-banner-header"
-				themeKey="cookie-banner.header.root"
-				{...props}
-			>
-				{children}
-			</Box>
-		);
-	},
-);
-=======
-export const CookieBannerHeader = forwardRef<
+const CookieBannerHeader = forwardRef<
 	HTMLDivElement,
 	Omit<BoxProps, "themeKey">
 >(({ children, ...props }, ref) => {
@@ -260,7 +172,6 @@
 		</Box>
 	);
 });
->>>>>>> e665bd7b
 
 CookieBannerHeader.displayName = COOKIE_BANNER_HEADER_NAME;
 
@@ -271,23 +182,7 @@
  * Groups related buttons or controls in the footer.
  * Implements proper spacing and alignment for button groups.
  */
-<<<<<<< HEAD
-const CookieBannerFooterSubGroup = forwardRef<HTMLDivElement, Omit<BoxProps, "themeKey">>(
-	({ children, ...props }, ref) => {
-		return (
-			<Box
-				ref={ref as Ref<HTMLDivElement>}
-				baseClassName="cookie-banner-footer-sub-group"
-				themeKey="cookie-banner.footer.sub-group"
-				{...props}
-			>
-				{children}
-			</Box>
-		);
-	},
-);
-=======
-export const CookieBannerFooterSubGroup = forwardRef<
+const CookieBannerFooterSubGroup = forwardRef<
 	HTMLDivElement,
 	Omit<BoxProps, "themeKey">
 >(({ children, ...props }, ref) => {
@@ -302,7 +197,6 @@
 		</Box>
 	);
 });
->>>>>>> e665bd7b
 
 CookieBannerFooterSubGroup.displayName = COOKIE_BANNER_FOOTER_SUB_GROUP_NAME;
 
@@ -320,23 +214,7 @@
  * </CookieBannerRejectButton>
  * ```
  */
-<<<<<<< HEAD
-const CookieBannerRejectButton = forwardRef<HTMLButtonElement, ConsentButtonProps>(
-	({ children, ...props }, ref) => {
-		return (
-			<ConsentButton
-				ref={ref as Ref<HTMLButtonElement>}
-				action="reject-consent"
-				closeCookieBanner
-				{...props}
-			>
-				{children}
-			</ConsentButton>
-		);
-	},
-);
-=======
-export const CookieBannerRejectButton = forwardRef<
+const CookieBannerRejectButton = forwardRef<
 	HTMLButtonElement,
 	ConsentButtonProps
 >(({ children, ...props }, ref) => {
@@ -351,7 +229,6 @@
 		</ConsentButton>
 	);
 });
->>>>>>> e665bd7b
 
 CookieBannerRejectButton.displayName = COOKIE_BANNER_REJECT_BUTTON_NAME;
 
@@ -362,18 +239,7 @@
  * Opens the detailed consent management interface.
  * Implements proper focus management and keyboard interaction.
  */
-<<<<<<< HEAD
-const CookieBannerCustomizeButton = forwardRef<HTMLButtonElement, ConsentButtonProps>(
-	({ children, ...props }, ref) => {
-		return (
-			<ConsentButton ref={ref as Ref<HTMLButtonElement>} action="open-consent-dialog" {...props}>
-				{children}
-			</ConsentButton>
-		);
-	},
-);
-=======
-export const CookieBannerCustomizeButton = forwardRef<
+const CookieBannerCustomizeButton = forwardRef<
 	HTMLButtonElement,
 	ConsentButtonProps
 >(({ children, ...props }, ref) => {
@@ -387,7 +253,6 @@
 		</ConsentButton>
 	);
 });
->>>>>>> e665bd7b
 
 CookieBannerCustomizeButton.displayName = COOKIE_BANNER_CUSTOMIZE_BUTTON_NAME;
 
@@ -406,26 +271,7 @@
  * </CookieBannerAcceptButton>
  * ```
  */
-<<<<<<< HEAD
-const CookieBannerAcceptButton = forwardRef<HTMLButtonElement, ConsentButtonProps>(
-	({ children, ...props }, ref) => {
-		const { noStyle } = useThemeContext();
-		return (
-			<ConsentButton
-				ref={ref as Ref<HTMLButtonElement>}
-				action="accept-consent"
-				variant="primary"
-				closeCookieBanner
-				noStyle={noStyle}
-				{...props}
-			>
-				{children}
-			</ConsentButton>
-		);
-	},
-);
-=======
-export const CookieBannerAcceptButton = forwardRef<
+const CookieBannerAcceptButton = forwardRef<
 	HTMLButtonElement,
 	ConsentButtonProps
 >(({ children, ...props }, ref) => {
@@ -443,7 +289,6 @@
 		</ConsentButton>
 	);
 });
->>>>>>> e665bd7b
 
 CookieBannerAcceptButton.displayName = COOKIE_BANNER_ACCEPT_BUTTON_NAME;
 
