'use client';

/**
 * @packageDocumentation
 * A collection of components for building privacy consent management dialogs.
 * Built with accessibility and customization in mind, following GDPR, CCPA, and other privacy regulation requirements.
 */

import { type ReactNode, type Ref, forwardRef } from 'react';

import { useTranslations } from '../../common/store/use-translations';
import { ConsentManagerWidget } from '../../consent-manager-widget/consent-manager-widget';
import { Box, type BoxProps } from '../../primitives/box';
import type { ClassNameStyle } from '../../theme';
/**
 * Props for the DialogCard and related components
 * @public
 */
type DialogCardProps = {
	/** The content to be rendered inside the dialog card */
	children?: ReactNode;
} & ClassNameStyle;

/**
 * The root component for creating a privacy consent dialog card.
 * Provides the main container and styling for the consent interface.
 *
 * @example
 * ```tsx
 * <DialogCard>
 *   <DialogHeader>
 *     <DialogHeaderTitle>Privacy Settings</DialogHeaderTitle>
 *   </DialogHeader>
 *   <DialogContent>
 *     <ConsentManagerWidget />
 *   </DialogContent>
 * </DialogCard>
 * ```
 */
const DialogCard = forwardRef<HTMLDivElement, DialogCardProps>(
	({ children, ...props }, ref) => {
		return (
			<Box
				ref={ref as Ref<HTMLDivElement>}
				baseClassName="kf-card kf-consent-manager-dialog-card"
				{...props}
				themeKey="consent-manager-dialog.root"
				data-testid="consent-manager-dialog-root"
			>
				{children}
			</Box>
		);
	}
);

/**
 * The header section of the privacy dialog.
 * Should contain the DialogHeaderTitle and optionally DialogHeaderDescription.
 *
 * @remarks
 * - Provides semantic structure for accessibility
 * - Should be the first child of DialogCard
 * - Styled according to the theme configuration
 */
const DialogHeader = forwardRef<HTMLDivElement, Omit<BoxProps, 'themeKey'>>(
	({ children, ...props }, ref) => {
		return (
			<Box
				ref={ref as Ref<HTMLDivElement>}
				baseClassName="kf-card-header kf-consent-manager-dialog-card"
				{...props}
				themeKey="consent-manager-dialog.header"
				data-testid="consent-manager-dialog-header"
			>
				{children}
			</Box>
		);
	}
);

/**
 * The title component for the privacy dialog header.
 * Displays the main heading of the consent management interface.
 *
 * @remarks
 * - Uses proper heading semantics for accessibility
 * - Should be used within DialogHeader
 * - Supports theme customization
 */
const DialogHeaderTitle = forwardRef<
	HTMLDivElement,
	Omit<BoxProps, 'themeKey'>
>(({ children, ...props }, ref) => {
	return (
		<Box
			ref={ref as Ref<HTMLDivElement>}
			baseClassName="kf-card-title"
			themeKey="consent-manager-dialog.title"
			{...props}
			data-testid="consent-manager-dialog-title"
		>
			{children}
		</Box>
	);
});

/**
 * The description component for the privacy dialog header.
 * Provides additional context about privacy settings and consent choices.
 *
 * @remarks
 * - Should be used after DialogHeaderTitle
 * - Supports theme customization
 * - Important for explaining privacy choices to users
 */
const DialogHeaderDescription = forwardRef<
	HTMLDivElement,
	Omit<BoxProps, 'themeKey'>
>(({ children, ...props }, ref) => {
	return (
		<Box
			ref={ref as Ref<HTMLDivElement>}
			baseClassName="kf-card-description"
			themeKey="consent-manager-dialog.description"
			{...props}
			data-testid="consent-manager-dialog-description"
		>
			{children}
		</Box>
	);
});

/**
 * The main content area of the privacy dialog.
 * Contains the consent management interface and privacy controls.
 *
 * @remarks
 * - Typically contains ConsentManagerWidget
 * - Supports custom content and styling
 * - Handles user interactions with privacy settings
 */
const DialogContent = forwardRef<HTMLDivElement, Omit<BoxProps, 'themeKey'>>(
	({ children, ...props }, ref) => {
		return (
			<Box
				ref={ref as Ref<HTMLDivElement>}
				baseClassName="kf-card-content"
				themeKey="consent-manager-dialog.content"
				data-testid="consent-manager-dialog-content"
				{...props}
			>
				{children}
			</Box>
		);
	}
);

/**
 * The footer section of the privacy dialog.
 * Contains branding and additional privacy-related links.
 *
 * @remarks
 * - Should be the last child of DialogCard
 * - Includes Koroflow branding by default
 * - Can be customized through theme configuration
 */
const DialogFooter = forwardRef<HTMLDivElement, Omit<BoxProps, 'themeKey'>>(
	({ ...props }, ref) => {
		return (
			<Box
				ref={ref as Ref<HTMLDivElement>}
				baseClassName="kf-card-footer"
				themeKey="consent-manager-dialog.footer"
				{...props}
				data-testid="consent-manager-dialog-footer"
			>
				<a
					className="kf-consent-manager-widget-branding-link"
					href="https://koroflow.com"
				>
					Secured by{' '}
					<span className="kf-consent-manager-widget-branding-link-span">
						Koroflow
					</span>
				</a>
			</Box>
		);
	}
);

/**
 * A pre-configured privacy settings dialog card.
 * Combines all dialog components with default content for privacy customization.
 *
 * @param {Object} props - Component props
 * @param {boolean} [props.noStyle] - When true, removes default styling
 *
 * @example
 * ```tsx
 * <ConsentCustomizationCard noStyle={false} />
 * ```
 *
 * @remarks
 * - Provides a complete privacy settings interface
 * - Follows GDPR and CCPA requirements
 * - Includes consent type management
 * - Built-in accessibility features
 */
<<<<<<< HEAD
const ConsentCustomizationCard = ({ noStyle }: { noStyle?: boolean }) => {
	const translations = useTranslations();

	return (
		<DialogCard>
			<DialogHeader>
				<DialogHeaderTitle>
					{translations.consentManagerDialog.title}
				</DialogHeaderTitle>
				<DialogHeaderDescription>
					{translations.consentManagerDialog.description}
				</DialogHeaderDescription>
			</DialogHeader>
			<DialogContent>
				<ConsentManagerWidget
					hideBrading
					noStyle={noStyle}
					useProvider={false}
				/>
			</DialogContent>
			<DialogFooter>
				<a
					className="consent-manager-widget-branding-link"
					href="https://koroflow.com"
				>
					Secured by{' '}
					<span className="consent-manager-widget-branding-link-span">
						Koroflow
					</span>
				</a>
			</DialogFooter>
		</DialogCard>
	);
};
=======
const ConsentCustomizationCard = ({ noStyle }: { noStyle?: boolean }) => (
	<DialogCard>
		<DialogHeader>
			<DialogHeaderTitle>Privacy Settings</DialogHeaderTitle>
			<DialogHeaderDescription>
				Customize your privacy settings here. You can choose which types of
				cookies and tracking technologies you allow.
			</DialogHeaderDescription>
		</DialogHeader>
		<DialogContent>
			<ConsentManagerWidget hideBrading noStyle={noStyle} useProvider={false} />
		</DialogContent>
		<DialogFooter>
			<a
				className="kf-consent-manager-widget-branding-link"
				href="https://koroflow.com"
			>
				Secured by{' '}
				<span className="kf-consent-manager-widget-branding-link-span">
					Koroflow
				</span>
			</a>
		</DialogFooter>
	</DialogCard>
);
>>>>>>> b2f2f68e

const Card = DialogCard;
const Header = DialogHeader;
const HeaderTitle = DialogHeaderTitle;
const HeaderDescription = DialogHeaderDescription;
const Content = DialogContent;
const Footer = DialogFooter;

export {
	Card,
	Header,
	HeaderTitle,
	HeaderDescription,
	Content,
	Footer,
	ConsentCustomizationCard,
	DialogFooter,
	DialogHeader,
	DialogHeaderTitle,
	DialogHeaderDescription,
	DialogContent,
};<|MERGE_RESOLUTION|>--- conflicted
+++ resolved
@@ -206,7 +206,6 @@
  * - Includes consent type management
  * - Built-in accessibility features
  */
-<<<<<<< HEAD
 const ConsentCustomizationCard = ({ noStyle }: { noStyle?: boolean }) => {
 	const translations = useTranslations();
 
@@ -229,11 +228,11 @@
 			</DialogContent>
 			<DialogFooter>
 				<a
-					className="consent-manager-widget-branding-link"
+					className="kf-consent-manager-widget-branding-link"
 					href="https://koroflow.com"
 				>
 					Secured by{' '}
-					<span className="consent-manager-widget-branding-link-span">
+					<span className="kf-consent-manager-widget-branding-link-span">
 						Koroflow
 					</span>
 				</a>
@@ -241,33 +240,7 @@
 		</DialogCard>
 	);
 };
-=======
-const ConsentCustomizationCard = ({ noStyle }: { noStyle?: boolean }) => (
-	<DialogCard>
-		<DialogHeader>
-			<DialogHeaderTitle>Privacy Settings</DialogHeaderTitle>
-			<DialogHeaderDescription>
-				Customize your privacy settings here. You can choose which types of
-				cookies and tracking technologies you allow.
-			</DialogHeaderDescription>
-		</DialogHeader>
-		<DialogContent>
-			<ConsentManagerWidget hideBrading noStyle={noStyle} useProvider={false} />
-		</DialogContent>
-		<DialogFooter>
-			<a
-				className="kf-consent-manager-widget-branding-link"
-				href="https://koroflow.com"
-			>
-				Secured by{' '}
-				<span className="kf-consent-manager-widget-branding-link-span">
-					Koroflow
-				</span>
-			</a>
-		</DialogFooter>
-	</DialogCard>
-);
->>>>>>> b2f2f68e
+
 
 const Card = DialogCard;
 const Header = DialogHeader;
