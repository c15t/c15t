{
	"$schema": "https://turbo.build/schema.json",
	"ui": "tui",
	"tasks": {
		"build": {
			"dependsOn": ["^build"],
			"inputs": ["$TURBO_DEFAULT$", ".env*"],
			"outputs": [".next/**", "!.next/cache/**", "dist/**"]
		},
		"fmt": {
			"inputs": ["$TURBO_DEFAULT$", "**/biome.jsonc", "**/biome.json"],
			"outputs": []
		},
		"lint": {
			"inputs": ["$TURBO_DEFAULT$", "**/biome.jsonc", "**/biome.json"],
			"dependsOn": ["^lint"]
		},
		"check-types": {
			"dependsOn": ["^build", "^check-types"]
		},
		"dev": {
			"cache": false,
			"persistent": true
		},
<<<<<<< HEAD
    "test": {
      "dependsOn": ["^build", "transit"]
    },
    "test:watch": {
      "cache": false,
      "persistent": true
    },
    "transit": {
      "dependsOn": ["^transit"]
    },
		"type-check": {
			"outputs": []
		},
		"ci:version": {
			"outputs": []
		},
		"ci:publish": {
			"dependsOn": ["build"],
			"outputs": []
=======
		"test": {
			"dependsOn": ["^build", "transit", "@c15t/vitest-config#build"],
			"outputs": [
				"coverage/coverage-summary.json",
				"coverage/coverage-final.json",
				"coverage/html/**"
			]
		},
		"transit": {
			"dependsOn": ["^transit"]
>>>>>>> e3cc4eec
		}
	}
}<|MERGE_RESOLUTION|>--- conflicted
+++ resolved
@@ -22,27 +22,6 @@
 			"cache": false,
 			"persistent": true
 		},
-<<<<<<< HEAD
-    "test": {
-      "dependsOn": ["^build", "transit"]
-    },
-    "test:watch": {
-      "cache": false,
-      "persistent": true
-    },
-    "transit": {
-      "dependsOn": ["^transit"]
-    },
-		"type-check": {
-			"outputs": []
-		},
-		"ci:version": {
-			"outputs": []
-		},
-		"ci:publish": {
-			"dependsOn": ["build"],
-			"outputs": []
-=======
 		"test": {
 			"dependsOn": ["^build", "transit", "@c15t/vitest-config#build"],
 			"outputs": [
@@ -53,7 +32,6 @@
 		},
 		"transit": {
 			"dependsOn": ["^transit"]
->>>>>>> e3cc4eec
 		}
 	}
 }