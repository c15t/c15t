/**
 * @packageDocumentation
 * Entry point for the c15t GitHub Action that manages the docs-preview
 * lifecycle: orchestrates a Vercel deploy (or gated skip), renders the
 * preview body, and ensures a sticky PR comment with append semantics.
 *
 * The behavior is configured via inputs read in `config/inputs` and the
 * PR comment operations are implemented in `steps/comments`.
 *
 * @see `./config/inputs`
 * @see `./steps/comments`
 */
import * as core from '@actions/core';
import * as github from '@actions/github';
import {
	commentOnPush,
	debugMode,
	getBody,
	githubAppId,
	githubAppInstallationId,
	githubAppPrivateKey,
	githubToken,
	isFirstTimeContributor,
	postSkipComment,
	pullRequestNumber,
	skipMessage,
} from './config/inputs';
import { ensureComment } from './steps/comments';
import { performVercelDeployment } from './steps/deployment';
import { getAuthToken } from './steps/github-app-auth';
import { maybeCommentOnPush } from './steps/push-comment';
import { renderCommentMarkdown } from './steps/render-comment';
<<<<<<< HEAD
import { validateOptions } from './steps/validate';
import { ErrorHandler, executeWithRetry } from './utils/errors';
import { createLogger } from './utils/logger';
=======
>>>>>>> 18f8747a

function computeEffectiveBody(
	deploymentUrl: string | undefined,
	body: string
): string {
	let base = body;
	if (deploymentUrl && !body) {
		base = renderCommentMarkdown(deploymentUrl, {
			firstContribution: isFirstTimeContributor,
		});
	}
	return base;
}

/**
 * Runs the action's main workflow.
 *
 * The workflow is:
 * - Validate configuration (mutually exclusive options and required inputs).
 * - Resolve the comment body from message or files.
 * - Find an existing sticky comment on the PR (if any).
 * - Perform the requested operation (create/update/minimize/delete/recreate).
 *
 * It sets the following outputs when applicable:
 * - `previous_comment_id`: ID of the found previous comment (if any)
 * - `created_comment_id`: ID of a newly created comment (when created)
 *
 * @returns A promise that resolves with `undefined` when the workflow
 * finishes. The function uses `@actions/core` to signal failures.
 *
 * @throws {Error} When invalid combinations of options are provided,
 * such as `delete` with `recreate`, `only_create` with `only_update`,
 * or `hide` with `hide_and_recreate`.
 *
 * @example
 * // Typical execution is handled by the GitHub Actions runtime. For
 * // local reasoning/testing, just call run():
 * await (async () => { await run(); })();
 */

async function run(): Promise<undefined> {
	try {
		const logger = createLogger(Boolean(debugMode));
		logger.info('start', {
			event: github.context.eventName,
			ref: github.context.ref,
			sha: github.context.sha,
		});
		const token = await getAuthToken(
			githubToken,
			githubAppId,
			githubAppPrivateKey,
			githubAppInstallationId
		);
		let authKind = 'default-token';
		if (githubAppId && githubAppPrivateKey) {
			authKind = 'github-app';
		}
		logger.info('auth', { kind: authKind });
		const octokit = github.getOctokit(token);
		logger.info('orchestrating deploy');
		const deploymentUrl = await executeWithRetry(
			() => performVercelDeployment(octokit),
			ErrorHandler.handleVercel,
			3
		);
		if (deploymentUrl) {
			logger.info('deployment ready', { url: deploymentUrl });
		}
		if (!deploymentUrl) {
			// Deployment was skipped by policy/gating. Optionally post a sticky skip comment.
			if (postSkipComment) {
				// Try to find the most recent successful deployment URL from repo deployments
				let lastUrl = '';
				try {
					const { data } = await octokit.rest.repos.listDeployments({
						...github.context.repo,
						per_page: 10,
					});
					for (const d of data) {
						const statuses = await octokit.rest.repos.listDeploymentStatuses({
							...github.context.repo,
							deployment_id: d.id,
							per_page: 1,
						});
						const envUrl = statuses.data[0]?.environment_url || '';
						if (statuses.data[0]?.state === 'success' && envUrl) {
							lastUrl = envUrl;
							break;
						}
					}
				} catch {
					// ignore lookup errors
				}
				logger.info('deployment skipped', { lastUrl: lastUrl || 'n/a' });
				const rendered = renderCommentMarkdown(
					lastUrl || 'https://vercel.com',
					{
						firstContribution: isFirstTimeContributor,
						status: 'Skipped',
					}
				);
				const body = skipMessage || rendered;
				// Post as PR sticky comment when running in a PR; otherwise, if enabled, post a commit comment on push
				if (typeof pullRequestNumber === 'number' && pullRequestNumber >= 1) {
					logger.info('posting sticky PR skip comment');
					await ensureComment(octokit, body, { appendOverride: false });
				} else if (commentOnPush) {
					logger.info('posting commit skip comment on push');
					try {
						await octokit.rest.repos.createCommitComment({
							...github.context.repo,
							commit_sha: github.context.sha,
							body,
						});
					} catch (e) {
						core.warning(
							`Could not post commit skip comment: ${
								e instanceof Error ? e.message : String(e)
							}`
						);
					}
				}
			}
			return;
		}
		const body = await getBody();
		const effectiveBody = computeEffectiveBody(deploymentUrl, body);
		const handled = await maybeCommentOnPush(
			octokit,
			effectiveBody,
			deploymentUrl
		);
		if (handled) {
			logger.info('handled push commit comment; exiting');
			return;
		}
<<<<<<< HEAD
		logger.info('validating options');
		validateOptions();
=======
		core.info('[c15t] validating options');
>>>>>>> 18f8747a
		await ensureComment(octokit, effectiveBody, { appendOverride: true });
		logger.info('ensured PR sticky comment with deployment link');
	} catch (error) {
		if (error instanceof Error) {
			core.setFailed(error.message);
		}
	}
}

run();<|MERGE_RESOLUTION|>--- conflicted
+++ resolved
@@ -30,12 +30,10 @@
 import { getAuthToken } from './steps/github-app-auth';
 import { maybeCommentOnPush } from './steps/push-comment';
 import { renderCommentMarkdown } from './steps/render-comment';
-<<<<<<< HEAD
 import { validateOptions } from './steps/validate';
 import { ErrorHandler, executeWithRetry } from './utils/errors';
 import { createLogger } from './utils/logger';
-=======
->>>>>>> 18f8747a
+
 
 function computeEffectiveBody(
 	deploymentUrl: string | undefined,
@@ -173,12 +171,7 @@
 			logger.info('handled push commit comment; exiting');
 			return;
 		}
-<<<<<<< HEAD
 		logger.info('validating options');
-		validateOptions();
-=======
-		core.info('[c15t] validating options');
->>>>>>> 18f8747a
 		await ensureComment(octokit, effectiveBody, { appendOverride: true });
 		logger.info('ensured PR sticky comment with deployment link');
 	} catch (error) {
