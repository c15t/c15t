--- conflicted
+++ resolved
@@ -1,8 +1,4 @@
-<<<<<<< HEAD
-import './global.css';
-=======
 import './styles/global.css';
->>>>>>> 468a3f8b
 import { C15TDevTools } from '@c15t/dev-tools';
 import {
 	ConsentManagerDialog,
