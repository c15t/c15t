'use client';

import { AnimatePresence, motion } from 'motion/react';
<<<<<<< HEAD
import { useEffect, useState } from 'react';
=======
import { type ReactNode, useEffect, useState } from 'react';
>>>>>>> 74e09470
import { BorderIcon } from '~/components/marketing/border-icon';

interface FeatureOption {
	id: number;
	title: string;
	description: string;
	code: ReactNode;
}

interface ExamplesClientProps {
	features: FeatureOption[];
}

export function ExamplesClient({ features }: ExamplesClientProps) {
	const [selectedIndex, setSelectedIndex] = useState<number>(0);
	const [progress, setProgress] = useState(0);
	const autoPlayInterval = 10000; // 10 seconds per example

	useEffect(() => {
		const timer = setInterval(() => {
			if (progress < 100) {
				setProgress((prev) => prev + 100 / (autoPlayInterval / 100));
			} else {
				setSelectedIndex((prev) => (prev + 1) % features.length);
				setProgress(0);
			}
		}, 100);

		return () => clearInterval(timer);
	}, [progress, features.length]);

	return (
		<motion.div
			className="relative grid grid-cols-1 gap-6 md:grid-cols-5"
			initial={{ opacity: 0 }}
			animate={{ opacity: 1 }}
			transition={{ duration: 0.5 }}
		>
			{/* Features Selection */}
			<motion.div className="sticky top-[var(--header-height)] z-20 bg-background md:col-span-2">
				<div className="flex flex-col space-y-4 pb-4 md:pb-0">
					<div className="relative flex min-w-full flex-col space-y-4 sm:space-y-8">
						{features.map((option, index) => (
							<motion.button
								key={option.id}
								onClick={() => {
									setSelectedIndex(index);
									setProgress(0);
								}}
<<<<<<< HEAD
								className={`
									shrink-0 
									w-[280px] sm:w-[320px] md:w-full 
									text-left p-4 
									rounded border relative 
									${selectedIndex === index ? 'bg-accent/70' : 'hover:bg-muted/50'}
=======
								className={`w-[280px] shrink-0 rounded border p-4 text-left sm:w-[320px] md:w-full relative${selectedIndex === index ? 'bg-accent/70' : 'hover:bg-muted/50'}
>>>>>>> 74e09470
								`}
								animate={{
									opacity: index === selectedIndex ? 1 : 0.7,
									scale: index === selectedIndex ? 1.02 : 1,
								}}
								transition={{ duration: 0.5 }}
							>
								<div className="flex items-center gap-4">
									<motion.div
										className={`flex size-6 shrink-0 items-center justify-center rounded-full sm:size-8 border-2${
											index === selectedIndex
												? 'border-primary bg-primary text-primary-foreground'
												: 'border-muted-foreground bg-muted'
										}
										`}
									>
										{index <= selectedIndex ? (
											<span className="font-bold text-base sm:text-lg">✓</span>
										) : (
											<span className="font-semibold text-base sm:text-lg">
												{index + 1}
											</span>
										)}
									</motion.div>
									<div>
										<h3 className="font-medium text-sm tracking-tight sm:text-base">
											{option.title}
										</h3>
										<p className="text-muted-foreground text-xs sm:text-sm">
											{option.description}
										</p>
									</div>
								</div>
								{index === selectedIndex && (
									<motion.div
										className="absolute bottom-0 left-0 mx-4 h-1 bg-primary"
										initial={{ width: '0%' }}
										animate={{ width: `${progress}%` }}
										transition={{ duration: 0.1, ease: 'linear' }}
									/>
								)}

								<BorderIcon className="-top-3 -left-3 absolute h-4 w-4 text-black sm:h-6 sm:w-6 dark:text-white" />
								<BorderIcon className="-bottom-3 -left-3 absolute h-4 w-4 text-black sm:h-6 sm:w-6 dark:text-white" />
								<BorderIcon className="-top-3 -right-3 absolute h-4 w-4 text-black sm:h-6 sm:w-6 dark:text-white" />
								<BorderIcon className="-bottom-3 -right-3 absolute h-4 w-4 text-black sm:h-6 sm:w-6 dark:text-white" />
							</motion.button>
						))}
					</div>
				</div>
			</motion.div>

			{/* Code Display */}
			<div className="relative mt-4 sm:mt-0 md:col-span-3">
				<AnimatePresence mode="wait">
					{features.map(
						(feature, index) =>
							index === selectedIndex && (
								<motion.div
									key={feature.id}
									className="w-full [&>figure]:my-0! [&>figure]:bg-transparent! [&_code]:break-all"
									initial={{ y: 20, opacity: 0 }}
									animate={{ y: 0, opacity: 1 }}
									exit={{ y: -20, opacity: 0 }}
									transition={{ duration: 0.3, ease: 'easeInOut' }}
								>
									{feature.code}

									<BorderIcon className="-top-3 -left-3 absolute h-4 w-4 text-black sm:h-6 sm:w-6 dark:text-white" />
									<BorderIcon className="-bottom-3 -left-3 absolute h-4 w-4 text-black sm:h-6 sm:w-6 dark:text-white" />
									<BorderIcon className="-top-3 -right-3 absolute h-4 w-4 text-black sm:h-6 sm:w-6 dark:text-white" />
									<BorderIcon className="-bottom-3 -right-3 absolute h-4 w-4 text-black sm:h-6 sm:w-6 dark:text-white" />
								</motion.div>
							)
					)}
				</AnimatePresence>
			</div>
		</motion.div>
	);
}<|MERGE_RESOLUTION|>--- conflicted
+++ resolved
@@ -1,11 +1,7 @@
 'use client';
 
 import { AnimatePresence, motion } from 'motion/react';
-<<<<<<< HEAD
-import { useEffect, useState } from 'react';
-=======
 import { type ReactNode, useEffect, useState } from 'react';
->>>>>>> 74e09470
 import { BorderIcon } from '~/components/marketing/border-icon';
 
 interface FeatureOption {
@@ -55,16 +51,7 @@
 									setSelectedIndex(index);
 									setProgress(0);
 								}}
-<<<<<<< HEAD
-								className={`
-									shrink-0 
-									w-[280px] sm:w-[320px] md:w-full 
-									text-left p-4 
-									rounded border relative 
-									${selectedIndex === index ? 'bg-accent/70' : 'hover:bg-muted/50'}
-=======
 								className={`w-[280px] shrink-0 rounded border p-4 text-left sm:w-[320px] md:w-full relative${selectedIndex === index ? 'bg-accent/70' : 'hover:bg-muted/50'}
->>>>>>> 74e09470
 								`}
 								animate={{
 									opacity: index === selectedIndex ? 1 : 0.7,
