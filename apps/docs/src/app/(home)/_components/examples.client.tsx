--- conflicted
+++ resolved
@@ -51,16 +51,12 @@
 									setSelectedIndex(index);
 									setProgress(0);
 								}}
-<<<<<<< HEAD
 								className={`
 									shrink-0 
 									w-[280px] sm:w-[320px] md:w-full 
 									text-left p-4 
 									rounded border relative 
 									${selectedIndex === index ? "bg-accent/70" : "hover:bg-muted/50"}
-=======
-								className={`w-[280px] flex-shrink-0 rounded border p-4 text-left sm:w-[320px] md:w-full relative${selectedIndex === index ? "bg-accent/70" : "hover:bg-muted/50"}
->>>>>>> e665bd7b
 								`}
 								animate={{
 									opacity: index === selectedIndex ? 1 : 0.7,
@@ -121,11 +117,7 @@
 							index === selectedIndex && (
 								<motion.div
 									key={feature.id}
-<<<<<<< HEAD
 									className="w-full [&>figure]:bg-transparent! [&>figure]:my-0! [&_code]:break-all"
-=======
-									className="[&>figure]:!bg-transparent [&>figure]:!my-0 w-full [&_code]:break-all"
->>>>>>> e665bd7b
 									initial={{ y: 20, opacity: 0 }}
 									animate={{ y: 0, opacity: 1 }}
 									exit={{ y: -20, opacity: 0 }}
