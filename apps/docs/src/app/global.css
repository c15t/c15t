@import "tailwindcss";
@import "fumadocs-ui/css/vitepress.css";
@import "fumadocs-ui/css/preset.css";

@source "../../node_modules/fumadocs-ui/dist/**/*.js";

#nd-docs-layout,
#nd-sidebar {
<<<<<<< HEAD
  @apply bg-secondary!;
}

#nd-sidebar > div {
  @apply border-none!;
}

.light {
  --fd-primary: 200 69.8% 48%;
}

.dark {
  --fd-primary: 200 100% 63.9%;
}

@theme {
  /* Base colors */
  --color-border: hsl(var(--border));
  --color-input: hsl(var(--input));
  --color-ring: hsl(var(--ring));
  --color-background: hsl(var(--background));
  --color-foreground: hsl(var(--foreground));

  /* Primary colors */
  --color-primary: hsl(var(--primary));
  --color-primary-foreground: hsl(var(--primary-foreground));

  /* Secondary colors */
  --color-secondary: hsl(var(--secondary));
  --color-secondary-foreground: hsl(var(--secondary-foreground));

  /* Destructive colors */
  --color-destructive: hsl(var(--destructive));
  --color-destructive-foreground: hsl(var(--destructive-foreground));

  /* Muted colors */
  --color-muted: hsl(var(--muted));
  --color-muted-foreground: hsl(var(--muted-foreground));

  /* Accent colors */
  --color-accent: hsl(var(--accent));
  --color-accent-foreground: hsl(var(--accent-foreground));

  /* Popover colors */
  --color-popover: hsl(var(--popover));
  --color-popover-foreground: hsl(var(--popover-foreground));

  /* Card colors */
  --color-card: hsl(var(--card));
  --color-card-foreground: hsl(var(--card-foreground));

  /* Success colors */
  --color-success: hsl(var(--success));
  --color-success-foreground: hsl(var(--success-foreground));

  /* Warning colors */
  --color-warning: hsl(var(--warning));
  --color-warning-foreground: hsl(var(--warning-foreground));

  /* Brand colors */
  --color-brand: hsl(var(--primary));
  --color-brand-foreground: hsl(var(--primary-foreground));

  /* Sidebar colors */
  --color-sidebar: hsl(var(--sidebar-background));
  --color-sidebar-foreground: hsl(var(--sidebar-foreground));
  --color-sidebar-primary: hsl(var(--sidebar-primary));
  --color-sidebar-primary-foreground: hsl(var(--sidebar-primary-foreground));
  --color-sidebar-accent: hsl(var(--sidebar-accent));
  --color-sidebar-accent-foreground: hsl(var(--sidebar-accent-foreground));
  --color-sidebar-border: hsl(var(--sidebar-border));
  --color-sidebar-ring: hsl(var(--sidebar-ring));

  /* Font families */
  --font-family-sans: var(--font-geist-sans), ui-sans-serif, system-ui,
    -apple-system;
  --font-family-mono: var(--font-geist-mono), ui-monospace, monospace;

  /* Animation keyframes */
  --keyframes-accordion-down: {
    from {
      height: 0;
    }
    to {
      height: var(--radix-accordion-content-height);
    }
  }
  --keyframes-accordion-up: {
    from {
      height: var(--radix-accordion-content-height);
    }
    to {
      height: 0;
    }
  }

  /* Animations */
  --animation-accordion-down: accordion-down 0.2s ease-out;
  --animation-accordion-up: accordion-up 0.2s ease-out;

  /* Container */
  --container-padding: 2rem;
  --container-max-width-2xl: 1400px;
=======
	@apply !bg-secondary;
}

#nd-sidebar > div {
	@apply !border-none;
}

.light {
	--fd-primary: 200 69.8% 48%;
}

.dark {
	--fd-primary: 200 100% 63.9%;
>>>>>>> e665bd7b
}<|MERGE_RESOLUTION|>--- conflicted
+++ resolved
@@ -6,116 +6,11 @@
 
 #nd-docs-layout,
 #nd-sidebar {
-<<<<<<< HEAD
-  @apply bg-secondary!;
+	@apply bg-secondary!;
 }
 
 #nd-sidebar > div {
-  @apply border-none!;
-}
-
-.light {
-  --fd-primary: 200 69.8% 48%;
-}
-
-.dark {
-  --fd-primary: 200 100% 63.9%;
-}
-
-@theme {
-  /* Base colors */
-  --color-border: hsl(var(--border));
-  --color-input: hsl(var(--input));
-  --color-ring: hsl(var(--ring));
-  --color-background: hsl(var(--background));
-  --color-foreground: hsl(var(--foreground));
-
-  /* Primary colors */
-  --color-primary: hsl(var(--primary));
-  --color-primary-foreground: hsl(var(--primary-foreground));
-
-  /* Secondary colors */
-  --color-secondary: hsl(var(--secondary));
-  --color-secondary-foreground: hsl(var(--secondary-foreground));
-
-  /* Destructive colors */
-  --color-destructive: hsl(var(--destructive));
-  --color-destructive-foreground: hsl(var(--destructive-foreground));
-
-  /* Muted colors */
-  --color-muted: hsl(var(--muted));
-  --color-muted-foreground: hsl(var(--muted-foreground));
-
-  /* Accent colors */
-  --color-accent: hsl(var(--accent));
-  --color-accent-foreground: hsl(var(--accent-foreground));
-
-  /* Popover colors */
-  --color-popover: hsl(var(--popover));
-  --color-popover-foreground: hsl(var(--popover-foreground));
-
-  /* Card colors */
-  --color-card: hsl(var(--card));
-  --color-card-foreground: hsl(var(--card-foreground));
-
-  /* Success colors */
-  --color-success: hsl(var(--success));
-  --color-success-foreground: hsl(var(--success-foreground));
-
-  /* Warning colors */
-  --color-warning: hsl(var(--warning));
-  --color-warning-foreground: hsl(var(--warning-foreground));
-
-  /* Brand colors */
-  --color-brand: hsl(var(--primary));
-  --color-brand-foreground: hsl(var(--primary-foreground));
-
-  /* Sidebar colors */
-  --color-sidebar: hsl(var(--sidebar-background));
-  --color-sidebar-foreground: hsl(var(--sidebar-foreground));
-  --color-sidebar-primary: hsl(var(--sidebar-primary));
-  --color-sidebar-primary-foreground: hsl(var(--sidebar-primary-foreground));
-  --color-sidebar-accent: hsl(var(--sidebar-accent));
-  --color-sidebar-accent-foreground: hsl(var(--sidebar-accent-foreground));
-  --color-sidebar-border: hsl(var(--sidebar-border));
-  --color-sidebar-ring: hsl(var(--sidebar-ring));
-
-  /* Font families */
-  --font-family-sans: var(--font-geist-sans), ui-sans-serif, system-ui,
-    -apple-system;
-  --font-family-mono: var(--font-geist-mono), ui-monospace, monospace;
-
-  /* Animation keyframes */
-  --keyframes-accordion-down: {
-    from {
-      height: 0;
-    }
-    to {
-      height: var(--radix-accordion-content-height);
-    }
-  }
-  --keyframes-accordion-up: {
-    from {
-      height: var(--radix-accordion-content-height);
-    }
-    to {
-      height: 0;
-    }
-  }
-
-  /* Animations */
-  --animation-accordion-down: accordion-down 0.2s ease-out;
-  --animation-accordion-up: accordion-up 0.2s ease-out;
-
-  /* Container */
-  --container-padding: 2rem;
-  --container-max-width-2xl: 1400px;
-=======
-	@apply !bg-secondary;
-}
-
-#nd-sidebar > div {
-	@apply !border-none;
+	@apply border-none!;
 }
 
 .light {
@@ -124,5 +19,95 @@
 
 .dark {
 	--fd-primary: 200 100% 63.9%;
->>>>>>> e665bd7b
+}
+
+@theme {
+	/* Base colors */
+	--color-border: hsl(var(--border));
+	--color-input: hsl(var(--input));
+	--color-ring: hsl(var(--ring));
+	--color-background: hsl(var(--background));
+	--color-foreground: hsl(var(--foreground));
+
+	/* Primary colors */
+	--color-primary: hsl(var(--primary));
+	--color-primary-foreground: hsl(var(--primary-foreground));
+
+	/* Secondary colors */
+	--color-secondary: hsl(var(--secondary));
+	--color-secondary-foreground: hsl(var(--secondary-foreground));
+
+	/* Destructive colors */
+	--color-destructive: hsl(var(--destructive));
+	--color-destructive-foreground: hsl(var(--destructive-foreground));
+
+	/* Muted colors */
+	--color-muted: hsl(var(--muted));
+	--color-muted-foreground: hsl(var(--muted-foreground));
+
+	/* Accent colors */
+	--color-accent: hsl(var(--accent));
+	--color-accent-foreground: hsl(var(--accent-foreground));
+
+	/* Popover colors */
+	--color-popover: hsl(var(--popover));
+	--color-popover-foreground: hsl(var(--popover-foreground));
+
+	/* Card colors */
+	--color-card: hsl(var(--card));
+	--color-card-foreground: hsl(var(--card-foreground));
+
+	/* Success colors */
+	--color-success: hsl(var(--success));
+	--color-success-foreground: hsl(var(--success-foreground));
+
+	/* Warning colors */
+	--color-warning: hsl(var(--warning));
+	--color-warning-foreground: hsl(var(--warning-foreground));
+
+	/* Brand colors */
+	--color-brand: hsl(var(--primary));
+	--color-brand-foreground: hsl(var(--primary-foreground));
+
+	/* Sidebar colors */
+	--color-sidebar: hsl(var(--sidebar-background));
+	--color-sidebar-foreground: hsl(var(--sidebar-foreground));
+	--color-sidebar-primary: hsl(var(--sidebar-primary));
+	--color-sidebar-primary-foreground: hsl(var(--sidebar-primary-foreground));
+	--color-sidebar-accent: hsl(var(--sidebar-accent));
+	--color-sidebar-accent-foreground: hsl(var(--sidebar-accent-foreground));
+	--color-sidebar-border: hsl(var(--sidebar-border));
+	--color-sidebar-ring: hsl(var(--sidebar-ring));
+
+	/* Font families */
+	--font-family-sans: var(--font-geist-sans), ui-sans-serif, system-ui,
+		-apple-system;
+	--font-family-mono: var(--font-geist-mono), ui-monospace, monospace;
+
+	/* Animation keyframes */
+	@keyframes accordion-down {
+		0% {
+			height: 0;
+		}
+		100% {
+			height: var(--radix-accordion-content-height);
+		}
+	}
+
+	@keyframes accordion-up {
+		0% {
+			height: var(--radix-accordion-content-height);
+		}
+		100% {
+			height: 0;
+		}
+	}
+
+	/* Animations */
+	--animation-accordion-down: accordion-down 0.2s ease-out;
+	--animation-accordion-up: accordion-up 0.2s ease-out;
+
+	/* Container */
+	--container-padding: 2rem;
+	--container-max-width-2xl: 1400px;
 }