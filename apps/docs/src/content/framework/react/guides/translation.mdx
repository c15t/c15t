--- conflicted
+++ resolved
@@ -17,11 +17,7 @@
 To provide your own translations, pass them through the `ConsentManagerProvider` configuration:
 
 ```tsx
-<<<<<<< HEAD
-import { ConsentManagerProvider } from '@koroflow/elements';
-=======
   import { ConsentManagerProvider } from '@c15t/react';
->>>>>>> 77f16915
 
 function App() {
   return (
