--- conflicted
+++ resolved
@@ -1,9 +1,4 @@
 import { cn } from '@koroflow/shadcn/libs';
-<<<<<<< HEAD
-import type React from 'react';
-import { forwardRef } from 'react';
-=======
->>>>>>> 74e09470
 
 import { type CSSProperties, type HTMLAttributes, forwardRef } from 'react';
 
@@ -17,15 +12,9 @@
 			<div className="flex items-center justify-center">
 				<span
 					ref={ref}
-<<<<<<< HEAD
-					style={{ '--text': `'${text}'` } as React.CSSProperties}
-					className={cn(
-						'relative font-mono pointer-events-none text-center text-[6rem] font-bold leading-none before:bg-linear-to-b before:from-neutral-300 before:to-neutral-200/70 dark:before:from-neutral-700/70 dark:before:to-neutral-800/30 before:to-80% before:bg-clip-text before:text-transparent before:content-[var(--text)] after:absolute after:inset-0 after:bg-neutral-400/70 dark:after:bg-neutral-600/70 after:bg-clip-text after:text-transparent after:mix-blend-darken dark:after:mix-blend-lighten after:content-[var(--text)] after:[text-shadow:0_1px_0_white] dark:after:[text-shadow:0_1px_0_black]',
-=======
 					style={{ '--text': `'${text}'` } as CSSProperties}
 					className={cn(
 						'pointer-events-none relative text-center font-bold font-mono text-[6rem] leading-none before:bg-linear-to-b before:from-neutral-300 before:to-80% before:to-neutral-200/70 before:bg-clip-text before:text-transparent before:content-[var(--text)] after:absolute after:inset-0 after:bg-neutral-400/70 after:bg-clip-text after:text-transparent after:mix-blend-darken after:content-[var(--text)] dark:after:bg-neutral-600/70 dark:after:mix-blend-lighten dark:before:from-neutral-700/70 dark:before:to-neutral-800/30 after:[text-shadow:0_1px_0_white] dark:after:[text-shadow:0_1px_0_black]',
->>>>>>> 74e09470
 						className
 					)}
 					{...props}
