--- conflicted
+++ resolved
@@ -1,9 +1,5 @@
 import { c15tInstance } from '@c15t/backend/v2';
 import { kyselyAdapter } from '@c15t/backend/v2/db/adapters/kysely';
-<<<<<<< HEAD
-// import { Pool } from 'pg';
-=======
->>>>>>> 2792fb7a
 import { LibsqlDialect } from '@libsql/kysely-libsql';
 import { Kysely } from 'kysely';
 import type { NextRequest } from 'next/server';
