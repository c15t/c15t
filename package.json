{
	"name": "koroflow",
	"version": "0.0.1-beta.9-beta.8",
	"private": true,
	"scripts": {
		"build": "turbo build",
		"check-types": "turbo check-types",
		"ci:publish": "pnpm changeset tag && pnpm publish -r",
		"ci:version": "pnpm changeset version",
		"dev": "turbo dev",
		"fmt": "turbo fmt",
		"lint": "turbo lint",
		"lint:fix": "turbo lint -- --write",
		"release": "pnpm build && changeset publish",
		"version": "changeset version && pnpm install --lockfile-only"
	},
	"devDependencies": {
		"@biomejs/biome": "1.9.4",
<<<<<<< HEAD
=======
		"@changesets/cli": "^2.27.12",
>>>>>>> 88d546a1
		"@rsbuild/core": "1.2.0-beta.1",
		"@rsbuild/plugin-react": "^1.1.0",
		"@rslib/core": "^0.4.0",
		"@types/node": "22.10.10",
		"@types/react": "^19.0.8",
		"@types/react-dom": "^19.0.3",
		"changeset-conventional-commits": "^0.2.5",
		"tsup": "^8.3.6",
		"tsx": "^4.19.2",
		"turbo": "^2.3.4",
		"typescript": "5.7.3",
<<<<<<< HEAD
=======
		"ultracite": "^4.1.18",
>>>>>>> 88d546a1
		"vitest": "^3.0.4"
	},
	"packageManager": "pnpm@9.0.0",
	"engines": {
		"node": ">=18"
	}
}<|MERGE_RESOLUTION|>--- conflicted
+++ resolved
@@ -16,10 +16,7 @@
 	},
 	"devDependencies": {
 		"@biomejs/biome": "1.9.4",
-<<<<<<< HEAD
-=======
 		"@changesets/cli": "^2.27.12",
->>>>>>> 88d546a1
 		"@rsbuild/core": "1.2.0-beta.1",
 		"@rsbuild/plugin-react": "^1.1.0",
 		"@rslib/core": "^0.4.0",
@@ -31,10 +28,7 @@
 		"tsx": "^4.19.2",
 		"turbo": "^2.3.4",
 		"typescript": "5.7.3",
-<<<<<<< HEAD
-=======
 		"ultracite": "^4.1.18",
->>>>>>> 88d546a1
 		"vitest": "^3.0.4"
 	},
 	"packageManager": "pnpm@9.0.0",
