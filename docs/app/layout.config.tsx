--- conflicted
+++ resolved
@@ -36,17 +36,6 @@
   links: [
     {
       type: "button",
-<<<<<<< HEAD
-      text: "Getting Started",
-      url: "/docs/getting-started",
-    },
-    {
-      type: "main",
-      text: "Components",
-      url: "/docs/components/consent-solution",
-    },
-
-=======
       text: 'Getting Started',
       url: '/docs/getting-started',
     },
@@ -55,8 +44,6 @@
       text: 'Components',
       url: '/docs/components/consent-solution',
     },
-    
->>>>>>> 65049e1a
     ...linkItems,
   ],
 };