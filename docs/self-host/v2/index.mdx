--- conflicted
+++ resolved
@@ -1,12 +1,7 @@
 ---
 title: Getting Started
-<<<<<<< HEAD
-description: Quick start guide for self hosting c15t with the @c15t/backend package.
+description: Quick start guide for self-hosting c15t with the @c15t/backend package.
 lastModified: 2025-09-08
-=======
-description: Quick start guide for self-hosting c15t with the @c15t/backend package.
-lastModified: 2025-08-16
->>>>>>> 09b7eece
 canary: true
 ---
 
