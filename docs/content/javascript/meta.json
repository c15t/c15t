{
	"title": "JavaScript",
	"icon": "js",
	"root": true,
	"pages": [
<<<<<<< HEAD
    "../introduction",
    "../ai-tools-integrations",
    "--- Javascript ---",
		"index",
		"how-it-works",
		"client-config-options",
		"auto-detect",
		"api-reference",
    "--- Contributing ---",
    "../oss/contributing",
    "../oss/license",
    "../oss/why-open-source"
=======
		"quickstart",
		"api-reference",
		"--- Storing Consent ---",
		"./storing-consent/overview",
		"./storing-consent/hosted-c15t",
		"./storing-consent/offline-mode",
		"./storing-consent/self-hosting"
>>>>>>> a42d749e
	]
}<|MERGE_RESOLUTION|>--- conflicted
+++ resolved
@@ -3,27 +3,19 @@
 	"icon": "js",
 	"root": true,
 	"pages": [
-<<<<<<< HEAD
     "../introduction",
     "../ai-tools-integrations",
     "--- Javascript ---",
-		"index",
-		"how-it-works",
-		"client-config-options",
-		"auto-detect",
-		"api-reference",
-    "--- Contributing ---",
-    "../oss/contributing",
-    "../oss/license",
-    "../oss/why-open-source"
-=======
-		"quickstart",
+    "quickstart",
 		"api-reference",
 		"--- Storing Consent ---",
 		"./storing-consent/overview",
 		"./storing-consent/hosted-c15t",
 		"./storing-consent/offline-mode",
-		"./storing-consent/self-hosting"
->>>>>>> a42d749e
+		"./storing-consent/self-hosting",
+    "--- Contributing ---",
+    "../oss/contributing",
+    "../oss/license",
+    "../oss/why-open-source"
 	]
 }